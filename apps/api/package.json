{
  "name": "@mbspro/api",
  "version": "1.0.0",
  "description": "MBSPro NestJS Backend API",
  "private": true,
  "scripts": {
    "dev": "ts-node-dev --respawn --transpile-only src/main.ts",
    "start": "node dist/main",
    "build": "nest build",
    "test": "jest --coverage",
    "test:watch": "jest --watch",
    "test:cov": "jest --coverage",
    "test:debug": "node --inspect-brk -r tsconfig-paths/register -r ts-node/register node_modules/.bin/jest --runInBand",
    "test:e2e": "jest --config ./test/jest-e2e.json",
    "seed": "ts-node src/seed/supabase-seed.ts",
    "test:connection": "ts-node src/test-connection.ts",
    "test:examples": "ts-node test-examples.ts",
    "lint": "eslint \"{src,apps,libs,test}/**/*.ts\" --fix"
  },
  "dependencies": {
<<<<<<< HEAD
=======
    "@langchain/openai": "^0.6.9",
    "@langchain/pinecone": "^0.1.3",
>>>>>>> c976933d
    "@mbspro/shared": "workspace:*",
    "@nestjs/common": "^10.0.0",
    "@nestjs/core": "^10.0.0",
    "@nestjs/platform-express": "^10.0.0",
    "@nestjs/swagger": "^7.1.0",
    "@nestjs/typeorm": "^10.0.0",
<<<<<<< HEAD
    "@supabase/supabase-js": "^2.38.0",
    "class-transformer": "^0.5.1",
    "class-validator": "^0.14.0",
    "dotenv": "^16.3.0",
=======
    "@pinecone-database/pinecone": "^3.0.2",
    "@supabase/supabase-js": "^2.38.0",
    "class-transformer": "^0.5.1",
    "class-validator": "^0.14.0",
    "cohere-ai": "^7.9.2",
    "dotenv": "^16.3.0",
    "langchain": "^0.2.20",
>>>>>>> c976933d
    "pg": "^8.11.0",
    "reflect-metadata": "^0.1.13",
    "rxjs": "^7.8.1",
    "swagger-ui-express": "^5.0.0",
    "typeorm": "^0.3.17"
  },
  "devDependencies": {
    "@nestjs/cli": "^10.0.0",
    "@nestjs/schematics": "^10.0.0",
<<<<<<< HEAD
    "@nestjs/testing": "^10.4.20",
    "@types/express": "^4.17.17",
    "@types/jest": "^29.5.14",
=======
    "@nestjs/testing": "^10.0.0",
    "@types/express": "^4.17.17",
    "@types/jest": "^29.5.2",
>>>>>>> c976933d
    "@types/node": "^20.3.1",
    "@types/pg": "^8.10.0",
    "@types/supertest": "^2.0.12",
    "@typescript-eslint/eslint-plugin": "^6.0.0",
    "@typescript-eslint/parser": "^6.0.0",
    "eslint": "^8.42.0",
    "eslint-config-prettier": "^9.0.0",
    "eslint-plugin-prettier": "^5.0.0",
<<<<<<< HEAD
    "jest": "^29.7.0",
    "prettier": "^3.0.0",
    "source-map-support": "^0.5.21",
    "supertest": "^6.3.4",
    "ts-jest": "^29.4.1",
=======
    "jest": "^29.5.0",
    "prettier": "^3.0.0",
    "source-map-support": "^0.5.21",
    "supertest": "^6.3.0",
    "ts-jest": "^29.1.0",
>>>>>>> c976933d
    "ts-loader": "^9.4.3",
    "ts-node": "^10.9.1",
    "ts-node-dev": "^2.0.0",
    "tsconfig-paths": "4.2.0",
    "typescript": "^5.1.3"
  },
  "jest": {
    "moduleFileExtensions": [
      "js",
      "json",
      "ts"
    ],
    "rootDir": "src",
    "testRegex": ".*\\.spec\\.ts$",
    "transform": {
      "^.+\\.(t|j)s$": "ts-jest"
    },
    "collectCoverageFrom": [
      "**/*.(t|j)s"
    ],
    "coverageDirectory": "../coverage",
    "testEnvironment": "node",
    "coverageThreshold": {
      "global": {
        "branches": 0,
        "functions": 0,
        "lines": 0,
        "statements": 0
      },
      "./suggest/signal-extractor.service.ts": {
        "branches": 0.7,
        "functions": 0.7,
        "lines": 0.7,
        "statements": 0.7
      },
      "./suggest/ranker.service.ts": {
        "branches": 0.7,
        "functions": 0.7,
        "lines": 0.7,
        "statements": 0.7
      }
    }
  }
}<|MERGE_RESOLUTION|>--- conflicted
+++ resolved
@@ -18,49 +18,30 @@
     "lint": "eslint \"{src,apps,libs,test}/**/*.ts\" --fix"
   },
   "dependencies": {
-<<<<<<< HEAD
-=======
     "@langchain/openai": "^0.6.9",
     "@langchain/pinecone": "^0.1.3",
->>>>>>> c976933d
     "@mbspro/shared": "workspace:*",
     "@nestjs/common": "^10.0.0",
     "@nestjs/core": "^10.0.0",
     "@nestjs/platform-express": "^10.0.0",
     "@nestjs/swagger": "^7.1.0",
-    "@nestjs/typeorm": "^10.0.0",
-<<<<<<< HEAD
-    "@supabase/supabase-js": "^2.38.0",
-    "class-transformer": "^0.5.1",
-    "class-validator": "^0.14.0",
-    "dotenv": "^16.3.0",
-=======
-    "@pinecone-database/pinecone": "^3.0.2",
+    "swagger-ui-express": "^5.0.0",
     "@supabase/supabase-js": "^2.38.0",
     "class-transformer": "^0.5.1",
     "class-validator": "^0.14.0",
     "cohere-ai": "^7.9.2",
+    "class-validator": "^0.14.0",
     "dotenv": "^16.3.0",
-    "langchain": "^0.2.20",
->>>>>>> c976933d
-    "pg": "^8.11.0",
+    "rxjs": "^7.8.1",
     "reflect-metadata": "^0.1.13",
-    "rxjs": "^7.8.1",
-    "swagger-ui-express": "^5.0.0",
     "typeorm": "^0.3.17"
   },
   "devDependencies": {
     "@nestjs/cli": "^10.0.0",
     "@nestjs/schematics": "^10.0.0",
-<<<<<<< HEAD
     "@nestjs/testing": "^10.4.20",
     "@types/express": "^4.17.17",
     "@types/jest": "^29.5.14",
-=======
-    "@nestjs/testing": "^10.0.0",
-    "@types/express": "^4.17.17",
-    "@types/jest": "^29.5.2",
->>>>>>> c976933d
     "@types/node": "^20.3.1",
     "@types/pg": "^8.10.0",
     "@types/supertest": "^2.0.12",
@@ -69,19 +50,11 @@
     "eslint": "^8.42.0",
     "eslint-config-prettier": "^9.0.0",
     "eslint-plugin-prettier": "^5.0.0",
-<<<<<<< HEAD
     "jest": "^29.7.0",
     "prettier": "^3.0.0",
     "source-map-support": "^0.5.21",
     "supertest": "^6.3.4",
     "ts-jest": "^29.4.1",
-=======
-    "jest": "^29.5.0",
-    "prettier": "^3.0.0",
-    "source-map-support": "^0.5.21",
-    "supertest": "^6.3.0",
-    "ts-jest": "^29.1.0",
->>>>>>> c976933d
     "ts-loader": "^9.4.3",
     "ts-node": "^10.9.1",
     "ts-node-dev": "^2.0.0",
