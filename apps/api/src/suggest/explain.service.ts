import { Injectable } from '@nestjs/common';
import type { SuggestCandidate, Signals } from '@mbspro/shared';

export type ExplainKey = 'telehealth' | 'after_hours' | 'time_threshold' | 'chronic';

const TEMPLATES_EN: Record<ExplainKey, string> = {
  telehealth: 'Telehealth context matches (video/phone).',
  after_hours: 'Occurs in an after-hours context.',
  time_threshold: 'Meets the minimum duration requirement.',
  chronic: 'Aligned with chronic care or care-plan context.',
};

@Injectable()
export class ExplainService {
  explain(candidate: SuggestCandidate, signals?: Signals): SuggestCandidate {
    const hits = new Set<string>(candidate.feature_hits || []);
    const keys: ExplainKey[] = [];

    // telehealth via feature or signals.mode
    if (hits.has('telehealth') || (signals && (signals.mode === 'telehealth' || signals.mode === 'video' || signals.mode === 'phone'))) {
      keys.push('telehealth');
    }

    // after-hours via feature or signals
    if (hits.has('after_hours') || (signals && signals.after_hours)) {
      keys.push('after_hours');
    }

    // time threshold via feature
    if (hits.has('time_threshold')) {
      keys.push('time_threshold');
    }

    // chronic via feature or signals
    if (hits.has('chronic') || (signals && signals.chronic)) {
      keys.push('chronic');
    }

<<<<<<< HEAD
    let shortExplain = '';
    if (keys.length > 0) {
=======
    let shortExplain = candidate.short_explain || '';
    
    // Only add feature explanations if no existing explanation
    if (!shortExplain && keys.length > 0) {
>>>>>>> cdd33ea1
      // Build up to 2 sentences
      const sentences: string[] = [];
      // Prioritize contextual lines first
      for (const k of keys) {
        if (sentences.length >= 2) break;
        sentences.push(TEMPLATES_EN[k]);
      }
      shortExplain = sentences.join(' ');
    }

    return { ...candidate, short_explain: shortExplain };
  }
}<|MERGE_RESOLUTION|>--- conflicted
+++ resolved
@@ -1,13 +1,17 @@
-import { Injectable } from '@nestjs/common';
-import type { SuggestCandidate, Signals } from '@mbspro/shared';
+import { Injectable } from "@nestjs/common";
+import type { SuggestCandidate, Signals } from "@mbspro/shared";
 
-export type ExplainKey = 'telehealth' | 'after_hours' | 'time_threshold' | 'chronic';
+export type ExplainKey =
+  | "telehealth"
+  | "after_hours"
+  | "time_threshold"
+  | "chronic";
 
 const TEMPLATES_EN: Record<ExplainKey, string> = {
-  telehealth: 'Telehealth context matches (video/phone).',
-  after_hours: 'Occurs in an after-hours context.',
-  time_threshold: 'Meets the minimum duration requirement.',
-  chronic: 'Aligned with chronic care or care-plan context.',
+  telehealth: "Telehealth context matches (video/phone).",
+  after_hours: "Occurs in an after-hours context.",
+  time_threshold: "Meets the minimum duration requirement.",
+  chronic: "Aligned with chronic care or care-plan context.",
 };
 
 @Injectable()
@@ -17,34 +21,35 @@
     const keys: ExplainKey[] = [];
 
     // telehealth via feature or signals.mode
-    if (hits.has('telehealth') || (signals && (signals.mode === 'telehealth' || signals.mode === 'video' || signals.mode === 'phone'))) {
-      keys.push('telehealth');
+    if (
+      hits.has("telehealth") ||
+      (signals &&
+        (signals.mode === "telehealth" ||
+          signals.mode === "video" ||
+          signals.mode === "phone"))
+    ) {
+      keys.push("telehealth");
     }
 
     // after-hours via feature or signals
-    if (hits.has('after_hours') || (signals && signals.after_hours)) {
-      keys.push('after_hours');
+    if (hits.has("after_hours") || (signals && signals.after_hours)) {
+      keys.push("after_hours");
     }
 
     // time threshold via feature
-    if (hits.has('time_threshold')) {
-      keys.push('time_threshold');
+    if (hits.has("time_threshold")) {
+      keys.push("time_threshold");
     }
 
     // chronic via feature or signals
-    if (hits.has('chronic') || (signals && signals.chronic)) {
-      keys.push('chronic');
+    if (hits.has("chronic") || (signals && signals.chronic)) {
+      keys.push("chronic");
     }
 
-<<<<<<< HEAD
-    let shortExplain = '';
-    if (keys.length > 0) {
-=======
-    let shortExplain = candidate.short_explain || '';
-    
+    let shortExplain = candidate.short_explain || "";
+
     // Only add feature explanations if no existing explanation
     if (!shortExplain && keys.length > 0) {
->>>>>>> cdd33ea1
       // Build up to 2 sentences
       const sentences: string[] = [];
       // Prioritize contextual lines first
@@ -52,7 +57,7 @@
         if (sentences.length >= 2) break;
         sentences.push(TEMPLATES_EN[k]);
       }
-      shortExplain = sentences.join(' ');
+      shortExplain = sentences.join(" ");
     }
 
     return { ...candidate, short_explain: shortExplain };
