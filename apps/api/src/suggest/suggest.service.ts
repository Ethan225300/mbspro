<<<<<<< HEAD
import { Injectable, Logger } from '@nestjs/common';
import { SuggestRequestDto } from './dto/suggest-request.dto';
import { SuggestResponseDto } from './dto/suggest-response.dto';
import type { SuggestResponse, SuggestCandidate } from '@mbspro/shared';
import { SignalExtractorService } from './signal-extractor.service';
import { RankerService } from './ranker.service';
import { ExplainService } from './explain.service';
import { RuleEngineService } from './rule-engine.service';
import { RagService } from '../rag/rag.service';
import { MetricsService } from '../mbs/metrics.service';
import { LexicalRetrieverService } from '../mbs/retriever.service';
import { RulesService } from '../rules/rules.service';
=======
import { Injectable, Logger } from "@nestjs/common";
import { SuggestRequestDto } from "./dto/suggest-request.dto";
import { SuggestResponseDto } from "./dto/suggest-response.dto";
import type { SuggestResponse, SuggestCandidate } from "@mbspro/shared";
import { SignalExtractorService } from "./signal-extractor.service";
import { RankerService } from "./ranker.service";
import { ExplainService } from "./explain.service";
import { RuleEngineService } from "./rule-engine.service";
import { RagService } from "../rag/rag.service";
import { MetricsService } from "../mbs/metrics.service";
import { LexicalRetrieverService } from "../mbs/retriever.service";
>>>>>>> 757912a9

@Injectable()
export class SuggestService {
  private readonly logger = new Logger(SuggestService.name);

  constructor(
    private readonly signalExtractor: SignalExtractorService,
    private readonly ranker: RankerService,
    private readonly explainer: ExplainService,
    private readonly rules: RuleEngineService,
    private readonly rag: RagService,
    private readonly metrics: MetricsService,
<<<<<<< HEAD
    private readonly lexical: LexicalRetrieverService,
    private readonly rulesSvc: RulesService,
=======
    private readonly lexical: LexicalRetrieverService
>>>>>>> 757912a9
  ) {}

  async suggest(request: SuggestRequestDto): Promise<SuggestResponseDto> {
    const started = Date.now();
    const note = request.note || "";
    const topN = request.topN && request.topN > 0 ? request.topN : 5;

    try {
      const signalsInternal = this.signalExtractor.extract(note);
      const topK = Math.max(30, topN * 10);

      // RAG-only retrieval
      let rows: any[] = [];
      try {
        const rag = await this.rag.queryRag(note, Math.min(topN + 3, 15));
        if (rag && Array.isArray((rag as any).results)) {
          rows = (rag as any).results.map((r: any) => ({
            code:
              r.itemNum ||
              (Array.isArray(r.itemNums) ? r.itemNums[0] || "" : ""),
            title: r.title || "",
            description: r.description || "",
            match_reason: r.match_reason || "",
            fee: r.fee ? parseFloat(String(r.fee).replace(/[^0-9.]/g, "")) : 0,
            flags: {},
            time_threshold: undefined,
            bm25:
              typeof r.match_score === "number"
                ? r.match_score > 1 && r.match_score <= 100
                  ? Math.max(0, Math.min(1, r.match_score / 100))
                  : Math.max(0, Math.min(1, r.match_score))
                : 0,
          }));
        }
      } catch (e) {
        this.logger.warn(`RAG query failed: ${String(e)}`);
      }
      // Lexical-only retrieval for fusion with RAG
      const lexMap = new Map<string, number>();
      try {
        const lexTopK = Math.max(10, Math.min(50, topN * 5));
        const lex = this.lexical.retrieve(note, lexTopK);
        for (const { item, score } of lex) {
          const code = (item as any).item || (item as any).code || "";
          if (code)
            lexMap.set(String(code), Math.max(0, Math.min(1, Number(score))));
        }
      } catch (e) {
        this.logger.warn(`Lexical retrieval failed: ${String(e)}`);
      }
      // Preserve item facts so ranker and rules can use them
      const rowsForRanker = rows.map(
        (r) =>
          ({
            code: r.code,
            title: r.title,
            description: r.description,
            match_reason: r.match_reason,
            fee: r.fee || 0,
            time_threshold: r.time_threshold,
            flags: r.flags,
            mutually_exclusive_with: (r as any).mutually_exclusive_with || [],
            reference_docs: (r as any).reference_docs || [],
            created_at: new Date().toISOString(),
            updated_at: new Date().toISOString(),
            sim: (r as any).bm25n ?? r.bm25,
            // Attach lexical score for later baseSim fusion
            _lex: lexMap.get(String(r.code)) ?? 0,
          }) as any
      );

      const ranked = this.ranker.rank({
        rows: rowsForRanker,
        signals: signalsInternal,
        topN,
      });
      const withRules = ranked.map((c) => {
        const original = rowsForRanker.find(
          (r) => String(r.code) === String(c.code)
        );
        const { ruleResults, compliance, blocked, penalties, warnings } =
          this.rules.evaluate({
            note: {
              mode: signalsInternal.mode,
              after_hours: signalsInternal.afterHours,
              chronic: signalsInternal.chronic,
              duration: signalsInternal.duration,
              keywords: signalsInternal.keywords,
            },
            item: {
              code: c.code,
              time_threshold: original?.time_threshold,
              flags: original?.flags || {},
              mutually_exclusive_with: original?.mutually_exclusive_with || [],
            },
            context: {
              selected_codes: Array.isArray((request as any).selectedCodes)
                ? (request as any).selectedCodes.map(String)
                : [],
              last_claimed_items: Array.isArray(
                (request as any).lastClaimedItems
              )
                ? (request as any).lastClaimedItems
                : [],
              provider_type: (request as any).providerType,
              location: (request as any).location,
              referral_present: (request as any).referralPresent,
              hours_bucket: (request as any).hoursBucket,
              consult_start: (request as any).consultStart,
              consult_end: (request as any).consultEnd,
              now_iso: new Date().toISOString(),
            },
          });
        // Add fee to feature_hits
        const featureHits = [...(c.feature_hits || [])];
        if (original?.fee && original.fee > 0) {
          featureHits.push(`Fee: $${original.fee.toFixed(2)}`);
        }

        const riskBanner = compliance;
        // Build base similarity explicitly from RAG bm25 and feature component
        const bm25 = Math.max(
          0,
          Math.min(1, Number((c as any).score_breakdown?.bm25 ?? 0))
        );
        const scoreRaw = Number((c as any).score_breakdown?.score_raw ?? 0);
        const alpha = Math.max(
          0,
          Math.min(1, Number(process.env.RANKER_ALPHA ?? 0.7))
        );
        const beta = Math.max(
          0,
          Math.min(1, Number(process.env.RANKER_BETA ?? 0.3))
        );
        let featureRaw = beta > 0 ? (scoreRaw - alpha * bm25) / beta : 0;
        featureRaw = Math.max(0, Math.min(1, featureRaw));
        const wr = Number.isFinite(Number(process.env.SUGGEST_RAG_WEIGHT))
          ? Number(process.env.SUGGEST_RAG_WEIGHT)
          : 0.7;
        const wf = Number.isFinite(Number(process.env.SUGGEST_FEAT_WEIGHT))
          ? Number(process.env.SUGGEST_FEAT_WEIGHT)
          : 0.1;
        const wl = Number.isFinite(Number(process.env.SUGGEST_LEX_WEIGHT))
          ? Number(process.env.SUGGEST_LEX_WEIGHT)
          : 0.2;
        const wRag = Math.max(0, Math.min(1, wr));
        const wFeat = Math.max(0, Math.min(1, wf));
        const wLex = Math.max(0, Math.min(1, wl));
        const norm = wRag + wFeat + wLex || 1;
        const lex = Math.max(
          0,
          Math.min(1, Number((original as any)?._lex ?? 0))
        );
        let baseSim = Math.max(
          0,
          Math.min(1, (wRag * bm25 + wFeat * featureRaw + wLex * lex) / norm)
        );
        // Consistency boost if both RAG and Lexical hit
        const agreeBoost = Number.isFinite(
          Number(process.env.SUGGEST_AGREEMENT_BOOST)
        )
          ? Number(process.env.SUGGEST_AGREEMENT_BOOST)
          : 1.06;
        if (bm25 > 0 && lex > 0)
          baseSim = Math.max(0, Math.min(1, baseSim * agreeBoost));
        // Power stretch to amplify separation (gamma > 1 raises top, lowers tail)
        const gamma = Number.isFinite(Number(process.env.SUGGEST_GAMMA))
          ? Number(process.env.SUGGEST_GAMMA)
          : 1.35;
        if (gamma && gamma !== 1)
          baseSim = Math.max(0, Math.min(1, Math.pow(baseSim, gamma)));

        // v1 confidence (aligned with /mbs-codes):
        // - hard gate: any fail => cap to 0.3
        // - soft coverage: warn proportion reduces scale
        // - evidence sufficiency heuristic from extracted signals
        // - margin bonus for duration above threshold
        // - conflict penalty already in penalties
        const anyFail = ruleResults.some((r) => r.status === "fail");
        const warnCount = ruleResults.filter((r) => r.status === "warn").length;
        const softTotal = warnCount + (anyFail ? 1 : 0);
        const sRuleSoft =
          softTotal > 0 ? Math.max(0, 1 - Math.min(0.4, warnCount * 0.1)) : 1;

        // Evidence sufficiency from signals
        let evidenceSuff = 0.7;
        if (typeof signalsInternal.duration === "number") evidenceSuff += 0.1;
        if (typeof signalsInternal.mode === "string") evidenceSuff += 0.1;
        if (signalsInternal.afterHours) evidenceSuff += 0.1;
        evidenceSuff = Math.max(0, Math.min(1, evidenceSuff));

        // Margin bonus
        let marginBonus = 0;
        const threshold = original?.time_threshold ?? undefined;
        if (
          threshold &&
          typeof signalsInternal.duration === "number" &&
          signalsInternal.duration > threshold
        ) {
          const delta = Math.max(0, signalsInternal.duration - threshold);
          const marginCap = Number.isFinite(
            Number(process.env.SUGGEST_MARGIN_MAX)
          )
            ? Number(process.env.SUGGEST_MARGIN_MAX)
            : 0.25;
          marginBonus = Math.max(
            0,
            Math.min(marginCap, (delta / 60) * marginCap)
          );
        }

        // Softer heuristics
        let score = Math.max(0, Math.min(1, baseSim + marginBonus));
        // Hard cap only when clearly blocked; otherwise a softer cap
        if (blocked) score = Math.min(score, 0.25);
        else if (anyFail) score = Math.min(score, 0.5);
        // gentler warn decay and higher evidence baseline
        const warnDecay = Number.isFinite(
          Number(process.env.SUGGEST_WARN_DECAY)
        )
          ? Number(process.env.SUGGEST_WARN_DECAY)
          : 0.09;
        const warnMax = Number.isFinite(Number(process.env.SUGGEST_WARN_MAX))
          ? Number(process.env.SUGGEST_WARN_MAX)
          : 0.35;
        const sRuleSoft2 =
          softTotal > 0
            ? Math.max(0, 1 - Math.min(warnMax, warnCount * warnDecay))
            : 1;
        const evidenceBase = 0.8; // was 0.7
        let evidenceSuff2 = evidenceBase;
        if (typeof signalsInternal.duration === "number") evidenceSuff2 += 0.08;
        if (typeof signalsInternal.mode === "string") evidenceSuff2 += 0.06;
        if (signalsInternal.afterHours) evidenceSuff2 += 0.06;
        evidenceSuff2 = Math.max(0, Math.min(1, evidenceSuff2));
        const penaltiesWeight = Number.isFinite(
          Number(process.env.SUGGEST_PENALTY_WEIGHT)
        )
          ? Number(process.env.SUGGEST_PENALTY_WEIGHT)
          : 0.8;
        score =
          score *
          (0.75 + 0.25 * sRuleSoft2) *
          (0.75 + 0.25 * evidenceSuff2) *
          (1 - Math.max(0, Math.min(1, (penalties ?? 0) * penaltiesWeight)));
        // sharper sigmoid and shifted center for larger separation
        const k = Number.isFinite(Number(process.env.SUGGEST_SIGMOID_K))
          ? Number(process.env.SUGGEST_SIGMOID_K)
          : 4.5;
        const center = Number.isFinite(
          Number(process.env.SUGGEST_SIGMOID_CENTER)
        )
          ? Number(process.env.SUGGEST_SIGMOID_CENTER)
          : 0.42;
        const confidence = Math.max(
          0,
          Math.min(1, 1 / (1 + Math.exp(-k * (score - center))))
        );

        return {
          ...c,
          feature_hits: featureHits,
          short_explain: original?.match_reason || c.short_explain || "",
          rule_results: ruleResults,
          compliance,
          riskBanner,
          blocked,
          penalties,
          warnings,
          score: baseSim,
          confidence,
          semantic: bm25,
        } as any;
      });
      const explained = withRules.map((c) => this.explainer.explain(c));
      // Sort by computed confidence (desc), fallback to score
      explained.sort((a: any, b: any) => {
        const ca =
          typeof a.confidence === "number"
            ? a.confidence
            : typeof a.score === "number"
              ? a.score
              : 0;
        const cb =
          typeof b.confidence === "number"
            ? b.confidence
            : typeof b.score === "number"
              ? b.score
              : 0;
        if (cb !== ca) return cb - ca;
        const sa = typeof a.score === "number" ? a.score : 0;
        const sb = typeof b.score === "number" ? b.score : 0;
        if (sb !== sa) return sb - sa;
        return String(a.code).localeCompare(String(b.code));
      });

      const response: SuggestResponse = {
        candidates: explained,
        signals: {
          duration: signalsInternal.duration ?? Date.now() - started,
          mode: signalsInternal.mode,
          after_hours: signalsInternal.afterHours,
          chronic: signalsInternal.chronic,
        },
      };

      this.metrics.recordRequest(Date.now() - started, {
        lowConfidence: (response.candidates || []).some(
          (c) => (c.confidence ?? c.score ?? 1) < 0.35
        ),
      });
      return response;
    } catch (error) {
      this.logger.error("Error in suggest service:", error);
      const fallback: SuggestCandidate[] = [];
      const resp = {
        candidates: fallback,
        signals: {
          duration: Date.now() - started,
          mode: "fast",
          after_hours: false,
          chronic: false,
        },
      };
      this.metrics.recordRequest(Date.now() - started, { lowConfidence: true });
      return resp;
    }
  }

  async alternatives(body: any) {
    const note: string = String(body?.note || '')
    const currentCode = String(body?.currentCode || '')
    const selectedCodes: string[] = Array.isArray(body?.selectedCodes) ? body.selectedCodes.map(String) : []
    const topN = Number(body?.topN) > 0 ? Number(body.topN) : 10

    // Use existing pipeline to gather candidates, then pick family/variants as alternatives
    const resp = await this.suggest({ note, topN } as any)
    const all = Array.isArray((resp as any).candidates) ? (resp as any).candidates : []
    // Build family/variants from normalized rules when available
    const normCurrent = this.rules.getNormalizedByCode(currentCode as any)
    const familyCodes: Set<string> = new Set()
    if (normCurrent) {
      // family by explicit group or similar title keywords
      if (Array.isArray(normCurrent.family)) normCurrent.family.forEach((x: any) => familyCodes.add(String(x)))
      if (Array.isArray(normCurrent.variants)) normCurrent.variants.forEach((x: any) => familyCodes.add(String(x)))
    }
    // fallback: same leading two digits
    const familyFallback = (code: string) => String(code).replace(/\D/g, '').slice(0, 2)
    const baseFamily = familyFallback(currentCode)
    const near = all.filter((c: any) => {
      if (String(c.code) === currentCode) return false
      if (familyCodes.size > 0) return familyCodes.has(String(c.code))
      return familyFallback(String(c.code)) === baseFamily
    })

    // Evaluate selection-level conflicts for each alternative using existing rules service through our internal method
    const alt = near.slice(0, topN).map((c: any) => {
      const feeStr = (c.feature_hits || []).find((f: string) => f.startsWith('Fee:'))?.replace('Fee: $', '')
      const fee = feeStr ? parseFloat(feeStr) : 0
      // run selection-level validation with proposed set: selected - current + alt
      const proposed = [...selectedCodes.filter((x) => String(x) !== currentCode), String(c.code)]
      const sel = this.rulesSvc.validateSelection({ selectedCodes: proposed } as any)
      const blocked = !!sel.blocked
      const warnings: string[] = Array.isArray(sel.warnings) ? sel.warnings : []
      const reason = (c.rule_results || []).filter((r: any) => r.status !== 'pass').slice(0,1).map((r: any) => r.reason).join(' ')
      return {
        code: c.code,
        title: c.title,
        fee,
        policy: { status: c.compliance || 'green', reason },
        selection: { blocked, warnings, conflicts: sel.conflicts || [] },
      }
    })

    // basic sorting: unblocked > blocked, then policy green>amber>red
    const rank: Record<string, number> = { green: 0, amber: 1, red: 2 }
    alt.sort((a: any, b: any) => {
      if (a.selection.blocked !== b.selection.blocked) return a.selection.blocked ? 1 : -1
      return (rank[a.policy.status] ?? 3) - (rank[b.policy.status] ?? 3)
    })

    return { ok: true, alternatives: alt }
  }
}<|MERGE_RESOLUTION|>--- conflicted
+++ resolved
@@ -1,17 +1,3 @@
-<<<<<<< HEAD
-import { Injectable, Logger } from '@nestjs/common';
-import { SuggestRequestDto } from './dto/suggest-request.dto';
-import { SuggestResponseDto } from './dto/suggest-response.dto';
-import type { SuggestResponse, SuggestCandidate } from '@mbspro/shared';
-import { SignalExtractorService } from './signal-extractor.service';
-import { RankerService } from './ranker.service';
-import { ExplainService } from './explain.service';
-import { RuleEngineService } from './rule-engine.service';
-import { RagService } from '../rag/rag.service';
-import { MetricsService } from '../mbs/metrics.service';
-import { LexicalRetrieverService } from '../mbs/retriever.service';
-import { RulesService } from '../rules/rules.service';
-=======
 import { Injectable, Logger } from "@nestjs/common";
 import { SuggestRequestDto } from "./dto/suggest-request.dto";
 import { SuggestResponseDto } from "./dto/suggest-response.dto";
@@ -23,7 +9,7 @@
 import { RagService } from "../rag/rag.service";
 import { MetricsService } from "../mbs/metrics.service";
 import { LexicalRetrieverService } from "../mbs/retriever.service";
->>>>>>> 757912a9
+import { RulesService } from "../rules/rules.service";
 
 @Injectable()
 export class SuggestService {
@@ -36,12 +22,8 @@
     private readonly rules: RuleEngineService,
     private readonly rag: RagService,
     private readonly metrics: MetricsService,
-<<<<<<< HEAD
     private readonly lexical: LexicalRetrieverService,
     private readonly rulesSvc: RulesService,
-=======
-    private readonly lexical: LexicalRetrieverService
->>>>>>> 757912a9
   ) {}
 
   async suggest(request: SuggestRequestDto): Promise<SuggestResponseDto> {
@@ -413,6 +395,13 @@
         fee,
         policy: { status: c.compliance || 'green', reason },
         selection: { blocked, warnings, conflicts: sel.conflicts || [] },
+        // expose candidate details so UI can replace suggestion card with full info
+        rule_results: c.rule_results || [],
+        compliance: c.compliance,
+        confidence: c.confidence,
+        feature_hits: c.feature_hits || [],
+        score: c.score,
+        score_breakdown: (c as any).score_breakdown || undefined,
       }
     })
 
