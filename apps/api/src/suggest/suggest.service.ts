<<<<<<< HEAD
import { Injectable, Logger } from '@nestjs/common';
import { SuggestRequestDto } from './dto/suggest-request.dto';
import { SuggestResponseDto } from './dto/suggest-response.dto';
import type { SuggestResponse, SuggestCandidate } from '@mbspro/shared';
import { SignalExtractorService } from './signal-extractor.service';
import { RankerService } from './ranker.service';
import { ExplainService } from './explain.service';
import { RuleEngineService } from './rule-engine.service';
import { RagService } from '../rag/rag.service';

@Injectable()
export class SuggestService {
  private readonly logger = new Logger(SuggestService.name);

  constructor(
    private readonly signalExtractor: SignalExtractorService,
    private readonly ranker: RankerService,
    private readonly explainer: ExplainService,
    private readonly rules: RuleEngineService,
    private readonly rag: RagService,
  ) {}

  async suggest(request: SuggestRequestDto): Promise<SuggestResponseDto> {
    const started = Date.now();
    const note = request.note || '';
    const topN = request.topN && request.topN > 0 ? request.topN : 5;

    try {
      const signalsInternal = this.signalExtractor.extract(note);
      const topK = Math.max(30, topN * 10);

      // RAG-only retrieval
      let rows: any[] = [];
      try {
        const rag = await this.rag.queryRag(note, Math.min(topN + 3, 15));
        if (rag && Array.isArray((rag as any).results)) {
          rows = (rag as any).results.map((r: any) => ({
            code: (r.itemNum || (Array.isArray(r.itemNums) ? (r.itemNums[0] || '') : '')),
            title: r.title || '',
            description: r.match_reason || '',
            flags: {},
            time_threshold: undefined,
            bm25: typeof r.match_score === 'number' ? Math.max(0, Math.min(1, r.match_score)) : 0,
          }));
        }
      } catch (e) {
        this.logger.warn(`RAG query failed: ${String(e)}`);
      }
      // Preserve item facts so ranker and rules can use them
      const rowsForRanker = rows.map((r) => ({
        code: r.code,
        title: r.title,
        description: r.description,
        fee: 0,
        time_threshold: r.time_threshold,
        flags: r.flags,
        mutually_exclusive_with: (r as any).mutually_exclusive_with || [],
        reference_docs: (r as any).reference_docs || [],
        created_at: new Date().toISOString(),
        updated_at: new Date().toISOString(),
        sim: r.bm25,
      } as any));

      const ranked = this.ranker.rank({ rows: rowsForRanker, signals: signalsInternal, topN });
      const withRules = ranked.map((c) => {
        const original = rowsForRanker.find((r) => String(r.code) === String(c.code));
        const { ruleResults, compliance, blocked, penalties, warnings } = this.rules.evaluate({
          note: {
            mode: signalsInternal.mode,
            after_hours: signalsInternal.afterHours,
            chronic: signalsInternal.chronic,
            duration: signalsInternal.duration,
            keywords: signalsInternal.keywords,
          },
          item: {
            code: c.code,
            time_threshold: original?.time_threshold,
            flags: original?.flags || {},
            mutually_exclusive_with: original?.mutually_exclusive_with || [],
          },
          context: {
            selected_codes: Array.isArray((request as any).selectedCodes) ? (request as any).selectedCodes.map(String) : [],
            last_claimed_items: Array.isArray((request as any).lastClaimedItems) ? (request as any).lastClaimedItems : [],
            provider_type: (request as any).providerType,
            location: (request as any).location,
            referral_present: (request as any).referralPresent,
            hours_bucket: (request as any).hoursBucket,
            consult_start: (request as any).consultStart,
            consult_end: (request as any).consultEnd,
            now_iso: new Date().toISOString(),
          },
        });
        const riskBanner = compliance;
        // Apply penalties to score (clamped)
        const baseSim = Math.max(0, Math.min(1, (c.score ?? 0) - (penalties ?? 0)));

        // v1 confidence (aligned with /mbs-codes):
        // - hard gate: any fail => cap to 0.3
        // - soft coverage: warn proportion reduces scale
        // - evidence sufficiency heuristic from extracted signals
        // - margin bonus for duration above threshold
        // - conflict penalty already in penalties
        const anyFail = ruleResults.some((r) => r.status === 'fail');
        const warnCount = ruleResults.filter((r) => r.status === 'warn').length;
        const softTotal = warnCount + (anyFail ? 1 : 0);
        const sRuleSoft = softTotal > 0 ? Math.max(0, 1 - Math.min(0.4, warnCount * 0.1)) : 1;

        // Evidence sufficiency from signals
        let evidenceSuff = 0.7;
        if (typeof signalsInternal.duration === 'number') evidenceSuff += 0.1;
        if (typeof signalsInternal.mode === 'string') evidenceSuff += 0.1;
        if (signalsInternal.afterHours) evidenceSuff += 0.1;
        evidenceSuff = Math.max(0, Math.min(1, evidenceSuff));

        // Margin bonus
        let marginBonus = 0;
        const threshold = original?.time_threshold ?? undefined;
        if (threshold && typeof signalsInternal.duration === 'number' && signalsInternal.duration > threshold) {
          const delta = Math.max(0, signalsInternal.duration - threshold);
          marginBonus = Math.max(0, Math.min(0.2, (delta / 60) * 0.2));
        }

        let score = Math.max(0, Math.min(1, baseSim + marginBonus));
        if (anyFail) score = Math.min(score, 0.3);
        score = score * (0.7 + 0.3 * sRuleSoft) * (0.7 + 0.3 * evidenceSuff) * (1 - Math.max(0, Math.min(1, penalties ?? 0)));
        const confidence = Math.max(0, Math.min(1, 1 / (1 + Math.exp(-4 * (score - 0.5)))));

        return { ...c, score: baseSim, confidence, rule_results: ruleResults, compliance, riskBanner, blocked, penalties, warnings } as any;
      });
      const explained = withRules.map((c) => this.explainer.explain(c));
      // Sort by computed confidence (desc), fallback to score
      explained.sort((a: any, b: any) => {
        const ca = typeof a.confidence === 'number' ? a.confidence : (typeof a.score === 'number' ? a.score : 0);
        const cb = typeof b.confidence === 'number' ? b.confidence : (typeof b.score === 'number' ? b.score : 0);
        if (cb !== ca) return cb - ca;
        const sa = typeof a.score === 'number' ? a.score : 0;
        const sb = typeof b.score === 'number' ? b.score : 0;
        if (sb !== sa) return sb - sa;
        return String(a.code).localeCompare(String(b.code));
      });

      const response: SuggestResponse = {
        candidates: explained,
        signals: {
          duration: signalsInternal.duration ?? (Date.now() - started),
          mode: signalsInternal.mode,
          after_hours: signalsInternal.afterHours,
          chronic: signalsInternal.chronic,
        },
      };

      return response;
    } catch (error) {
      this.logger.error('Error in suggest service:', error);
      const fallback: SuggestCandidate[] = [];
      return {
        candidates: fallback,
        signals: {
          duration: Date.now() - started,
          mode: 'fast',
          after_hours: false,
          chronic: false,
        },
      };
    }
  }
}
=======
import { Injectable, Logger } from '@nestjs/common';
import { SuggestRequestDto } from './dto/suggest-request.dto';
import { SuggestResponseDto } from './dto/suggest-response.dto';
import type { SuggestResponse, SuggestCandidate } from '@mbspro/shared';
import { SignalExtractorService } from './signal-extractor.service';
import { RankerService } from './ranker.service';
import { ExplainService } from './explain.service';
import { RuleEngineService } from './rule-engine.service';
import { RagService } from '../rag/rag.service';

@Injectable()
export class SuggestService {
  private readonly logger = new Logger(SuggestService.name);

  constructor(
    private readonly signalExtractor: SignalExtractorService,
    private readonly ranker: RankerService,
    private readonly explainer: ExplainService,
    private readonly rules: RuleEngineService,
    private readonly rag: RagService,
  ) {}

  async suggest(request: SuggestRequestDto): Promise<SuggestResponseDto> {
    const started = Date.now();
    const note = request.note || '';
    const topN = request.topN && request.topN > 0 ? request.topN : 5;

    try {
      const signalsInternal = this.signalExtractor.extract(note);
      const topK = Math.max(30, topN * 10);

      // RAG-only retrieval
      let rows: any[] = [];
      try {
        const rag = await this.rag.queryRag(note, Math.min(topN + 3, 15));
        if (rag && Array.isArray((rag as any).results)) {
          rows = (rag as any).results.map((r: any) => ({
            code: (r.itemNum || (Array.isArray(r.itemNums) ? (r.itemNums[0] || '') : '')),
            title: r.title || '',
            description: r.description || '',
            match_reason: r.match_reason || '',
            fee: r.fee ? parseFloat(String(r.fee).replace(/[^0-9.]/g, '')) : 0,
            flags: {},
            time_threshold: undefined,
            bm25: typeof r.match_score === 'number' ? Math.max(0, Math.min(1, r.match_score)) : 0,
          }));
        }
      } catch (e) {
        this.logger.warn(`RAG query failed: ${String(e)}`);
      }
      // Preserve item facts so ranker and rules can use them
      const rowsForRanker = rows.map((r) => ({
        code: r.code,
        title: r.title,
        description: r.description,
        match_reason: r.match_reason,
        fee: r.fee || 0,
        time_threshold: r.time_threshold,
        flags: r.flags,
        mutually_exclusive_with: (r as any).mutually_exclusive_with || [],
        reference_docs: (r as any).reference_docs || [],
        created_at: new Date().toISOString(),
        updated_at: new Date().toISOString(),
        sim: r.bm25,
      } as any));

      const ranked = this.ranker.rank({ rows: rowsForRanker, signals: signalsInternal, topN });
      const withRules = ranked.map((c) => {
        const original = rowsForRanker.find((r) => String(r.code) === String(c.code));
        const { ruleResults, compliance } = this.rules.evaluate({
          note: {
            mode: signalsInternal.mode,
            after_hours: signalsInternal.afterHours,
            chronic: signalsInternal.chronic,
            duration: signalsInternal.duration,
            keywords: signalsInternal.keywords,
          },
          item: {
            code: c.code,
            time_threshold: original?.time_threshold,
            flags: original?.flags || {},
            mutually_exclusive_with: original?.mutually_exclusive_with || [],
          },
          context: {
            selected_codes: [],
          },
        });
        
        // Add fee to feature_hits
        const featureHits = [...(c.feature_hits || [])];
        if (original?.fee && original.fee > 0) {
          featureHits.push(`Fee: $${original.fee.toFixed(2)}`);
        }
        
        const result = { 
          ...c, 
          feature_hits: featureHits,
          short_explain: original?.match_reason || c.short_explain || '',
          rule_results: ruleResults, 
          compliance 
        };
        
        return result;
      });
      const explained = withRules.map((c) => this.explainer.explain(c));

      const response: SuggestResponse = {
        candidates: explained,
        signals: {
          duration: signalsInternal.duration ?? (Date.now() - started),
          mode: signalsInternal.mode,
          after_hours: signalsInternal.afterHours,
          chronic: signalsInternal.chronic,
        },
      };

      return response;
    } catch (error) {
      this.logger.error('Error in suggest service:', error);
      const fallback: SuggestCandidate[] = [];
      return {
        candidates: fallback,
        signals: {
          duration: Date.now() - started,
          mode: 'fast',
          after_hours: false,
          chronic: false,
        },
      };
    }
  }
}
>>>>>>> 0e188cbe
<|MERGE_RESOLUTION|>--- conflicted
+++ resolved
@@ -1,302 +1,191 @@
-<<<<<<< HEAD
-import { Injectable, Logger } from '@nestjs/common';
-import { SuggestRequestDto } from './dto/suggest-request.dto';
-import { SuggestResponseDto } from './dto/suggest-response.dto';
-import type { SuggestResponse, SuggestCandidate } from '@mbspro/shared';
-import { SignalExtractorService } from './signal-extractor.service';
-import { RankerService } from './ranker.service';
-import { ExplainService } from './explain.service';
-import { RuleEngineService } from './rule-engine.service';
-import { RagService } from '../rag/rag.service';
-
-@Injectable()
-export class SuggestService {
-  private readonly logger = new Logger(SuggestService.name);
-
-  constructor(
-    private readonly signalExtractor: SignalExtractorService,
-    private readonly ranker: RankerService,
-    private readonly explainer: ExplainService,
-    private readonly rules: RuleEngineService,
-    private readonly rag: RagService,
-  ) {}
-
-  async suggest(request: SuggestRequestDto): Promise<SuggestResponseDto> {
-    const started = Date.now();
-    const note = request.note || '';
-    const topN = request.topN && request.topN > 0 ? request.topN : 5;
-
-    try {
-      const signalsInternal = this.signalExtractor.extract(note);
-      const topK = Math.max(30, topN * 10);
-
-      // RAG-only retrieval
-      let rows: any[] = [];
-      try {
-        const rag = await this.rag.queryRag(note, Math.min(topN + 3, 15));
-        if (rag && Array.isArray((rag as any).results)) {
-          rows = (rag as any).results.map((r: any) => ({
-            code: (r.itemNum || (Array.isArray(r.itemNums) ? (r.itemNums[0] || '') : '')),
-            title: r.title || '',
-            description: r.match_reason || '',
-            flags: {},
-            time_threshold: undefined,
-            bm25: typeof r.match_score === 'number' ? Math.max(0, Math.min(1, r.match_score)) : 0,
-          }));
-        }
-      } catch (e) {
-        this.logger.warn(`RAG query failed: ${String(e)}`);
-      }
-      // Preserve item facts so ranker and rules can use them
-      const rowsForRanker = rows.map((r) => ({
-        code: r.code,
-        title: r.title,
-        description: r.description,
-        fee: 0,
-        time_threshold: r.time_threshold,
-        flags: r.flags,
-        mutually_exclusive_with: (r as any).mutually_exclusive_with || [],
-        reference_docs: (r as any).reference_docs || [],
-        created_at: new Date().toISOString(),
-        updated_at: new Date().toISOString(),
-        sim: r.bm25,
-      } as any));
-
-      const ranked = this.ranker.rank({ rows: rowsForRanker, signals: signalsInternal, topN });
-      const withRules = ranked.map((c) => {
-        const original = rowsForRanker.find((r) => String(r.code) === String(c.code));
-        const { ruleResults, compliance, blocked, penalties, warnings } = this.rules.evaluate({
-          note: {
-            mode: signalsInternal.mode,
-            after_hours: signalsInternal.afterHours,
-            chronic: signalsInternal.chronic,
-            duration: signalsInternal.duration,
-            keywords: signalsInternal.keywords,
-          },
-          item: {
-            code: c.code,
-            time_threshold: original?.time_threshold,
-            flags: original?.flags || {},
-            mutually_exclusive_with: original?.mutually_exclusive_with || [],
-          },
-          context: {
-            selected_codes: Array.isArray((request as any).selectedCodes) ? (request as any).selectedCodes.map(String) : [],
-            last_claimed_items: Array.isArray((request as any).lastClaimedItems) ? (request as any).lastClaimedItems : [],
-            provider_type: (request as any).providerType,
-            location: (request as any).location,
-            referral_present: (request as any).referralPresent,
-            hours_bucket: (request as any).hoursBucket,
-            consult_start: (request as any).consultStart,
-            consult_end: (request as any).consultEnd,
-            now_iso: new Date().toISOString(),
-          },
-        });
-        const riskBanner = compliance;
-        // Apply penalties to score (clamped)
-        const baseSim = Math.max(0, Math.min(1, (c.score ?? 0) - (penalties ?? 0)));
-
-        // v1 confidence (aligned with /mbs-codes):
-        // - hard gate: any fail => cap to 0.3
-        // - soft coverage: warn proportion reduces scale
-        // - evidence sufficiency heuristic from extracted signals
-        // - margin bonus for duration above threshold
-        // - conflict penalty already in penalties
-        const anyFail = ruleResults.some((r) => r.status === 'fail');
-        const warnCount = ruleResults.filter((r) => r.status === 'warn').length;
-        const softTotal = warnCount + (anyFail ? 1 : 0);
-        const sRuleSoft = softTotal > 0 ? Math.max(0, 1 - Math.min(0.4, warnCount * 0.1)) : 1;
-
-        // Evidence sufficiency from signals
-        let evidenceSuff = 0.7;
-        if (typeof signalsInternal.duration === 'number') evidenceSuff += 0.1;
-        if (typeof signalsInternal.mode === 'string') evidenceSuff += 0.1;
-        if (signalsInternal.afterHours) evidenceSuff += 0.1;
-        evidenceSuff = Math.max(0, Math.min(1, evidenceSuff));
-
-        // Margin bonus
-        let marginBonus = 0;
-        const threshold = original?.time_threshold ?? undefined;
-        if (threshold && typeof signalsInternal.duration === 'number' && signalsInternal.duration > threshold) {
-          const delta = Math.max(0, signalsInternal.duration - threshold);
-          marginBonus = Math.max(0, Math.min(0.2, (delta / 60) * 0.2));
-        }
-
-        let score = Math.max(0, Math.min(1, baseSim + marginBonus));
-        if (anyFail) score = Math.min(score, 0.3);
-        score = score * (0.7 + 0.3 * sRuleSoft) * (0.7 + 0.3 * evidenceSuff) * (1 - Math.max(0, Math.min(1, penalties ?? 0)));
-        const confidence = Math.max(0, Math.min(1, 1 / (1 + Math.exp(-4 * (score - 0.5)))));
-
-        return { ...c, score: baseSim, confidence, rule_results: ruleResults, compliance, riskBanner, blocked, penalties, warnings } as any;
-      });
-      const explained = withRules.map((c) => this.explainer.explain(c));
-      // Sort by computed confidence (desc), fallback to score
-      explained.sort((a: any, b: any) => {
-        const ca = typeof a.confidence === 'number' ? a.confidence : (typeof a.score === 'number' ? a.score : 0);
-        const cb = typeof b.confidence === 'number' ? b.confidence : (typeof b.score === 'number' ? b.score : 0);
-        if (cb !== ca) return cb - ca;
-        const sa = typeof a.score === 'number' ? a.score : 0;
-        const sb = typeof b.score === 'number' ? b.score : 0;
-        if (sb !== sa) return sb - sa;
-        return String(a.code).localeCompare(String(b.code));
-      });
-
-      const response: SuggestResponse = {
-        candidates: explained,
-        signals: {
-          duration: signalsInternal.duration ?? (Date.now() - started),
-          mode: signalsInternal.mode,
-          after_hours: signalsInternal.afterHours,
-          chronic: signalsInternal.chronic,
-        },
-      };
-
-      return response;
-    } catch (error) {
-      this.logger.error('Error in suggest service:', error);
-      const fallback: SuggestCandidate[] = [];
-      return {
-        candidates: fallback,
-        signals: {
-          duration: Date.now() - started,
-          mode: 'fast',
-          after_hours: false,
-          chronic: false,
-        },
-      };
-    }
-  }
-}
-=======
-import { Injectable, Logger } from '@nestjs/common';
-import { SuggestRequestDto } from './dto/suggest-request.dto';
-import { SuggestResponseDto } from './dto/suggest-response.dto';
-import type { SuggestResponse, SuggestCandidate } from '@mbspro/shared';
-import { SignalExtractorService } from './signal-extractor.service';
-import { RankerService } from './ranker.service';
-import { ExplainService } from './explain.service';
-import { RuleEngineService } from './rule-engine.service';
-import { RagService } from '../rag/rag.service';
-
-@Injectable()
-export class SuggestService {
-  private readonly logger = new Logger(SuggestService.name);
-
-  constructor(
-    private readonly signalExtractor: SignalExtractorService,
-    private readonly ranker: RankerService,
-    private readonly explainer: ExplainService,
-    private readonly rules: RuleEngineService,
-    private readonly rag: RagService,
-  ) {}
-
-  async suggest(request: SuggestRequestDto): Promise<SuggestResponseDto> {
-    const started = Date.now();
-    const note = request.note || '';
-    const topN = request.topN && request.topN > 0 ? request.topN : 5;
-
-    try {
-      const signalsInternal = this.signalExtractor.extract(note);
-      const topK = Math.max(30, topN * 10);
-
-      // RAG-only retrieval
-      let rows: any[] = [];
-      try {
-        const rag = await this.rag.queryRag(note, Math.min(topN + 3, 15));
-        if (rag && Array.isArray((rag as any).results)) {
-          rows = (rag as any).results.map((r: any) => ({
-            code: (r.itemNum || (Array.isArray(r.itemNums) ? (r.itemNums[0] || '') : '')),
-            title: r.title || '',
-            description: r.description || '',
-            match_reason: r.match_reason || '',
-            fee: r.fee ? parseFloat(String(r.fee).replace(/[^0-9.]/g, '')) : 0,
-            flags: {},
-            time_threshold: undefined,
-            bm25: typeof r.match_score === 'number' ? Math.max(0, Math.min(1, r.match_score)) : 0,
-          }));
-        }
-      } catch (e) {
-        this.logger.warn(`RAG query failed: ${String(e)}`);
-      }
-      // Preserve item facts so ranker and rules can use them
-      const rowsForRanker = rows.map((r) => ({
-        code: r.code,
-        title: r.title,
-        description: r.description,
-        match_reason: r.match_reason,
-        fee: r.fee || 0,
-        time_threshold: r.time_threshold,
-        flags: r.flags,
-        mutually_exclusive_with: (r as any).mutually_exclusive_with || [],
-        reference_docs: (r as any).reference_docs || [],
-        created_at: new Date().toISOString(),
-        updated_at: new Date().toISOString(),
-        sim: r.bm25,
-      } as any));
-
-      const ranked = this.ranker.rank({ rows: rowsForRanker, signals: signalsInternal, topN });
-      const withRules = ranked.map((c) => {
-        const original = rowsForRanker.find((r) => String(r.code) === String(c.code));
-        const { ruleResults, compliance } = this.rules.evaluate({
-          note: {
-            mode: signalsInternal.mode,
-            after_hours: signalsInternal.afterHours,
-            chronic: signalsInternal.chronic,
-            duration: signalsInternal.duration,
-            keywords: signalsInternal.keywords,
-          },
-          item: {
-            code: c.code,
-            time_threshold: original?.time_threshold,
-            flags: original?.flags || {},
-            mutually_exclusive_with: original?.mutually_exclusive_with || [],
-          },
-          context: {
-            selected_codes: [],
-          },
-        });
-        
-        // Add fee to feature_hits
-        const featureHits = [...(c.feature_hits || [])];
-        if (original?.fee && original.fee > 0) {
-          featureHits.push(`Fee: $${original.fee.toFixed(2)}`);
-        }
-        
-        const result = { 
-          ...c, 
-          feature_hits: featureHits,
-          short_explain: original?.match_reason || c.short_explain || '',
-          rule_results: ruleResults, 
-          compliance 
-        };
-        
-        return result;
-      });
-      const explained = withRules.map((c) => this.explainer.explain(c));
-
-      const response: SuggestResponse = {
-        candidates: explained,
-        signals: {
-          duration: signalsInternal.duration ?? (Date.now() - started),
-          mode: signalsInternal.mode,
-          after_hours: signalsInternal.afterHours,
-          chronic: signalsInternal.chronic,
-        },
-      };
-
-      return response;
-    } catch (error) {
-      this.logger.error('Error in suggest service:', error);
-      const fallback: SuggestCandidate[] = [];
-      return {
-        candidates: fallback,
-        signals: {
-          duration: Date.now() - started,
-          mode: 'fast',
-          after_hours: false,
-          chronic: false,
-        },
-      };
-    }
-  }
-}
->>>>>>> 0e188cbe
+import { Injectable, Logger } from '@nestjs/common';
+import { SuggestRequestDto } from './dto/suggest-request.dto';
+import { SuggestResponseDto } from './dto/suggest-response.dto';
+import type { SuggestResponse, SuggestCandidate } from '@mbspro/shared';
+import { SignalExtractorService } from './signal-extractor.service';
+import { RankerService } from './ranker.service';
+import { ExplainService } from './explain.service';
+import { RuleEngineService } from './rule-engine.service';
+import { RagService } from '../rag/rag.service';
+import { MetricsService } from '../mbs/metrics.service';
+
+@Injectable()
+export class SuggestService {
+  private readonly logger = new Logger(SuggestService.name);
+
+  constructor(
+    private readonly signalExtractor: SignalExtractorService,
+    private readonly ranker: RankerService,
+    private readonly explainer: ExplainService,
+    private readonly rules: RuleEngineService,
+    private readonly rag: RagService,
+    private readonly metrics: MetricsService,
+  ) {}
+
+  async suggest(request: SuggestRequestDto): Promise<SuggestResponseDto> {
+    const started = Date.now();
+    const note = request.note || '';
+    const topN = request.topN && request.topN > 0 ? request.topN : 5;
+
+    try {
+      const signalsInternal = this.signalExtractor.extract(note);
+      const topK = Math.max(30, topN * 10);
+
+      // RAG-only retrieval
+      let rows: any[] = [];
+      try {
+        const rag = await this.rag.queryRag(note, Math.min(topN + 3, 15));
+        if (rag && Array.isArray((rag as any).results)) {
+          rows = (rag as any).results.map((r: any) => ({
+            code: (r.itemNum || (Array.isArray(r.itemNums) ? (r.itemNums[0] || '') : '')),
+            title: r.title || '',
+            description: r.description || '',
+            match_reason: r.match_reason || '',
+            fee: r.fee ? parseFloat(String(r.fee).replace(/[^0-9.]/g, '')) : 0,
+            flags: {},
+            time_threshold: undefined,
+            bm25: typeof r.match_score === 'number' ? Math.max(0, Math.min(1, r.match_score)) : 0,
+          }));
+        }
+      } catch (e) {
+        this.logger.warn(`RAG query failed: ${String(e)}`);
+      }
+      // Preserve item facts so ranker and rules can use them
+      const rowsForRanker = rows.map((r) => ({
+        code: r.code,
+        title: r.title,
+        description: r.description,
+        match_reason: r.match_reason,
+        fee: r.fee || 0,
+        time_threshold: r.time_threshold,
+        flags: r.flags,
+        mutually_exclusive_with: (r as any).mutually_exclusive_with || [],
+        reference_docs: (r as any).reference_docs || [],
+        created_at: new Date().toISOString(),
+        updated_at: new Date().toISOString(),
+        sim: r.bm25,
+      } as any));
+
+      const ranked = this.ranker.rank({ rows: rowsForRanker, signals: signalsInternal, topN });
+      const withRules = ranked.map((c) => {
+        const original = rowsForRanker.find((r) => String(r.code) === String(c.code));
+        const { ruleResults, compliance, blocked, penalties, warnings } = this.rules.evaluate({
+          note: {
+            mode: signalsInternal.mode,
+            after_hours: signalsInternal.afterHours,
+            chronic: signalsInternal.chronic,
+            duration: signalsInternal.duration,
+            keywords: signalsInternal.keywords,
+          },
+          item: {
+            code: c.code,
+            time_threshold: original?.time_threshold,
+            flags: original?.flags || {},
+            mutually_exclusive_with: original?.mutually_exclusive_with || [],
+          },
+          context: {
+            selected_codes: Array.isArray((request as any).selectedCodes) ? (request as any).selectedCodes.map(String) : [],
+            last_claimed_items: Array.isArray((request as any).lastClaimedItems) ? (request as any).lastClaimedItems : [],
+            provider_type: (request as any).providerType,
+            location: (request as any).location,
+            referral_present: (request as any).referralPresent,
+            hours_bucket: (request as any).hoursBucket,
+            consult_start: (request as any).consultStart,
+            consult_end: (request as any).consultEnd,
+            now_iso: new Date().toISOString(),
+          },
+        });
+        
+        // Add fee to feature_hits
+        const featureHits = [...(c.feature_hits || [])];
+        if (original?.fee && original.fee > 0) {
+          featureHits.push(`Fee: $${original.fee.toFixed(2)}`);
+        }
+        
+        const result = { 
+          ...c, 
+          feature_hits: featureHits,
+          short_explain: original?.match_reason || c.short_explain || '',
+          rule_results: ruleResults, 
+          compliance 
+        };
+        
+        return result;
+        const riskBanner = compliance;
+        // Apply penalties to score (clamped)
+        const baseSim = Math.max(0, Math.min(1, (c.score ?? 0) - (penalties ?? 0)));
+
+        // v1 confidence (aligned with /mbs-codes):
+        // - hard gate: any fail => cap to 0.3
+        // - soft coverage: warn proportion reduces scale
+        // - evidence sufficiency heuristic from extracted signals
+        // - margin bonus for duration above threshold
+        // - conflict penalty already in penalties
+        const anyFail = ruleResults.some((r) => r.status === 'fail');
+        const warnCount = ruleResults.filter((r) => r.status === 'warn').length;
+        const softTotal = warnCount + (anyFail ? 1 : 0);
+        const sRuleSoft = softTotal > 0 ? Math.max(0, 1 - Math.min(0.4, warnCount * 0.1)) : 1;
+
+        // Evidence sufficiency from signals
+        let evidenceSuff = 0.7;
+        if (typeof signalsInternal.duration === 'number') evidenceSuff += 0.1;
+        if (typeof signalsInternal.mode === 'string') evidenceSuff += 0.1;
+        if (signalsInternal.afterHours) evidenceSuff += 0.1;
+        evidenceSuff = Math.max(0, Math.min(1, evidenceSuff));
+
+        // Margin bonus
+        let marginBonus = 0;
+        const threshold = original?.time_threshold ?? undefined;
+        if (threshold && typeof signalsInternal.duration === 'number' && signalsInternal.duration > threshold) {
+          const delta = Math.max(0, signalsInternal.duration - threshold);
+          marginBonus = Math.max(0, Math.min(0.2, (delta / 60) * 0.2));
+        }
+
+        let score = Math.max(0, Math.min(1, baseSim + marginBonus));
+        if (anyFail) score = Math.min(score, 0.3);
+        score = score * (0.7 + 0.3 * sRuleSoft) * (0.7 + 0.3 * evidenceSuff) * (1 - Math.max(0, Math.min(1, penalties ?? 0)));
+        const confidence = Math.max(0, Math.min(1, 1 / (1 + Math.exp(-4 * (score - 0.5)))));
+
+        return { ...c, score: baseSim, confidence, rule_results: ruleResults, compliance, riskBanner, blocked, penalties, warnings } as any;
+      });
+      const explained = withRules.map((c) => this.explainer.explain(c));
+      // Sort by computed confidence (desc), fallback to score
+      explained.sort((a: any, b: any) => {
+        const ca = typeof a.confidence === 'number' ? a.confidence : (typeof a.score === 'number' ? a.score : 0);
+        const cb = typeof b.confidence === 'number' ? b.confidence : (typeof b.score === 'number' ? b.score : 0);
+        if (cb !== ca) return cb - ca;
+        const sa = typeof a.score === 'number' ? a.score : 0;
+        const sb = typeof b.score === 'number' ? b.score : 0;
+        if (sb !== sa) return sb - sa;
+        return String(a.code).localeCompare(String(b.code));
+      });
+
+      const response: SuggestResponse = {
+        candidates: explained,
+        signals: {
+          duration: signalsInternal.duration ?? (Date.now() - started),
+          mode: signalsInternal.mode,
+          after_hours: signalsInternal.afterHours,
+          chronic: signalsInternal.chronic,
+        },
+      };
+
+      this.metrics.recordRequest(Date.now() - started, { lowConfidence: (response.candidates || []).some(c => (c.confidence ?? c.score ?? 1) < 0.35) });
+      return response;
+    } catch (error) {
+      this.logger.error('Error in suggest service:', error);
+      const fallback: SuggestCandidate[] = [];
+      const resp = {
+        candidates: fallback,
+        signals: {
+          duration: Date.now() - started,
+          mode: 'fast',
+          after_hours: false,
+          chronic: false,
+        },
+      };
+      this.metrics.recordRequest(Date.now() - started, { lowConfidence: true });
+      return resp;
+    }
+  }
+}