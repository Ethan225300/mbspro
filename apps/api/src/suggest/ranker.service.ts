--- conflicted
+++ resolved
@@ -1,136 +1,3 @@
-<<<<<<< HEAD
-import { Injectable } from '@nestjs/common';
-import type { SuggestCandidate } from '@mbspro/shared';
-import { ExtractedSignalsInternal } from './signal-extractor.service';
-
-export interface RankerWeights {
-  alpha?: number; // weight for bm25
-  beta?: number;  // weight for features sum
-  w1?: number;    // telehealth match boost
-  w2?: number;    // telehealth mismatch penalty
-  w3?: number;    // after-hours match boost
-  w4?: number;    // duration >= threshold boost
-  w5?: number;    // duration < threshold penalty
-  w6?: number;    // chronic category boost
-}
-
-export interface RankRow {
-  code: string;
-  title: string;
-  description: string;
-  flags: Record<string, any>;
-  time_threshold?: number;
-  sim?: number; // bm25-like normalized similarity 0..1
-}
-
-interface RankInput {
-  rows: RankRow[];
-  signals: ExtractedSignalsInternal;
-  topN: number;
-  weights?: RankerWeights;
-}
-
-const DEFAULT_WEIGHTS: Required<RankerWeights> = {
-  alpha: 0.7,
-  beta: 0.3,
-  w1: 0.25,
-  w2: 0.15,
-  w3: 0.20,
-  w4: 0.15,
-  w5: 0.10,
-  w6: 0.10,
-};
-
-@Injectable()
-export class RankerService {
-  rank({ rows, signals, topN, weights }: RankInput): SuggestCandidate[] {
-    const w = { ...DEFAULT_WEIGHTS, ...(weights || {}) } as Required<RankerWeights>;
-    // Compute raw scores first
-    const rawCandidates = rows.map((row) => {
-      const bm25 = Math.max(0, Math.min(1, row.sim ?? 0));
-      const features: Record<string, number> = {};
-      const hits: string[] = [];
-
-      // telehealth
-      const itemTelehealth = !!(row.flags && (row.flags.telehealth === true));
-      if ((signals.mode === 'telehealth' || signals.mode === 'video' || signals.mode === 'phone')) {
-        if (itemTelehealth) {
-          features.telehealth = w.w1;
-          hits.push('telehealth');
-        } else {
-          features.telehealth_mismatch = -w.w2;
-        }
-      }
-
-      // after-hours
-      const itemAfterHours = !!(row.flags && (row.flags.after_hours === true));
-      if (signals.afterHours) {
-        if (itemAfterHours) {
-          features.after_hours = w.w3;
-          hits.push('after_hours');
-        }
-      }
-
-      // duration vs threshold
-      const threshold = row.time_threshold ?? undefined;
-      if (threshold && threshold > 0 && signals.duration !== undefined) {
-        if (signals.duration >= threshold) {
-          features.duration_threshold = w.w4;
-          hits.push('time_threshold');
-        } else {
-          features.duration_short = -w.w5;
-        }
-      }
-
-      // chronic category via keywords/tags
-      const isChronicCategory = /chronic|care[- ]?plan|长期|慢性/i.test(`${row.title} ${row.description}`);
-      if (signals.chronic && isChronicCategory) {
-        features.chronic = w.w6;
-        hits.push('chronic');
-      }
-
-      const featureSum = Object.values(features).reduce((a, b) => a + b, 0);
-      const score = w.alpha * bm25 + w.beta * featureSum;
-
-      return {
-        code: row.code,
-        title: row.title,
-        score,
-        score_breakdown: { bm25 },
-        feature_hits: hits,
-        short_explain: '',
-      } as SuggestCandidate;
-    });
-
-    // Normalize scores to [0,1]
-    const scores = rawCandidates.map((c) => c.score);
-    const minScore = Math.min(...scores);
-    const maxScore = Math.max(...scores);
-    const range = maxScore - minScore;
-
-    const candidates = rawCandidates.map((c) => {
-      const raw = c.score;
-      const normalized = range > 0 ? (raw - minScore) / range : 1;
-      // Confidence heuristic: combine normalized score with rule quality later (placeholder)
-      const confidence = Math.max(0, Math.min(1, normalized));
-      return {
-        ...c,
-        score: Math.max(0, Math.min(1, normalized)),
-        score_breakdown: { bm25: (c as any).score_breakdown?.bm25 ?? 0, score_raw: raw },
-        confidence,
-      } as SuggestCandidate;
-    });
-
-    candidates.sort((a, b) => {
-      if (b.score !== a.score) return b.score - a.score;
-      // tie-break by ascending code (lexicographic)
-      return String(a.code).localeCompare(String(b.code));
-    });
-
-    return candidates.slice(0, Math.max(1, topN));
-  }
-}
-=======
 import { Injectable } from '@nestjs/common';
 import type { SuggestCandidate } from '@mbspro/shared';
 import { ExtractedSignalsInternal } from './signal-extractor.service';
@@ -245,10 +112,13 @@
     const candidates = rawCandidates.map((c) => {
       const raw = c.score;
       const normalized = range > 0 ? (raw - minScore) / range : 1;
+      // Confidence heuristic: combine normalized score with rule quality later (placeholder)
+      const confidence = Math.max(0, Math.min(1, normalized));
       return {
         ...c,
         score: Math.max(0, Math.min(1, normalized)),
-        score_breakdown: { ...(c.score_breakdown as any), score_raw: raw },
+        score_breakdown: { bm25: (c as any).score_breakdown?.bm25 ?? 0, score_raw: raw },
+        confidence,
       } as SuggestCandidate;
     });
 
@@ -260,5 +130,4 @@
 
     return candidates.slice(0, Math.max(1, topN));
   }
-}
->>>>>>> 0e188cbe
+}