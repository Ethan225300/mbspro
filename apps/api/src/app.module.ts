--- conflicted
+++ resolved
@@ -1,45 +1,32 @@
-<<<<<<< HEAD
-import { Module, Logger } from "@nestjs/common";
-import { AppController } from "./app.controller";
-import { AppService } from "./app.service";
-import { HealthModule } from "./health/health.module";
-import { SuggestModule } from "./suggest/suggest.module";
-import { RagModule } from "./rag/rag.module";
-import { ClaimModule } from "./claim/claim.module";
-import { RulesModule } from "./rules/rules.module";
-import { MbsModule } from "./mbs/mbs.module";
-import { DocGeneratorModule } from "./doc-generator/doc-generator.module";
-=======
-import { Module, Logger } from '@nestjs/common';
-import { AppController } from './app.controller';
-import { AppService } from './app.service';
-import { HealthModule } from './health/health.module';
-import { SuggestModule } from './suggest/suggest.module';
-import { RagModule } from './rag/rag.module';
-import { RulesModule } from './rules/rules.module';
-import { MbsModule } from './mbs/mbs.module';
-import { DocGeneratorModule } from './doc-generator/doc-generator.module';
-import { ClaimModule } from './claim/claim.module';
->>>>>>> d7547bd5
-
-const logger = new Logger("AppModule");
-
-logger.log("🚀 Starting MBSPro API with Supabase integration");
-logger.log("📊 Using Supabase client for all database operations");
-
-@Module({
-  imports: [
-    // Removed TypeORM - using Supabase client directly
-    HealthModule,
-    SuggestModule,
-    RagModule,
-    ClaimModule,
-    RulesModule,
-    MbsModule,
-    DocGeneratorModule,
-    ClaimModule,
-  ],
-  controllers: [AppController],
-  providers: [AppService],
-})
-export class AppModule {}
+import { Module, Logger } from "@nestjs/common";
+import { AppController } from "./app.controller";
+import { AppService } from "./app.service";
+import { HealthModule } from "./health/health.module";
+import { SuggestModule } from "./suggest/suggest.module";
+import { RagModule } from "./rag/rag.module";
+import { ClaimModule } from "./claim/claim.module";
+import { RulesModule } from "./rules/rules.module";
+import { MbsModule } from "./mbs/mbs.module";
+import { DocGeneratorModule } from "./doc-generator/doc-generator.module";
+
+const logger = new Logger("AppModule");
+
+logger.log("🚀 Starting MBSPro API with Supabase integration");
+logger.log("📊 Using Supabase client for all database operations");
+
+@Module({
+  imports: [
+    // Removed TypeORM - using Supabase client directly
+    HealthModule,
+    SuggestModule,
+    RagModule,
+    ClaimModule,
+    RulesModule,
+    MbsModule,
+    DocGeneratorModule,
+    ClaimModule,
+  ],
+  controllers: [AppController],
+  providers: [AppService],
+})
+export class AppModule {}