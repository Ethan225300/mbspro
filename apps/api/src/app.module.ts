--- conflicted
+++ resolved
@@ -1,31 +1,22 @@
-import { Module, Logger } from '@nestjs/common';
-import { AppController } from './app.controller';
-import { AppService } from './app.service';
-import { HealthModule } from './health/health.module';
-import { SuggestModule } from './suggest/suggest.module';
-<<<<<<< HEAD
-import { RulesModule } from './rules/rules.module';
-=======
-import { RagModule } from './rag/rag.module';
->>>>>>> c976933d
-
-const logger = new Logger('AppModule');
-
-logger.log('🚀 Starting MBSPro API with Supabase integration');
-logger.log('📊 Using Supabase client for all database operations');
-
-@Module({
-  imports: [
-    // Removed TypeORM - using Supabase client directly
-    HealthModule,
-    SuggestModule,
-<<<<<<< HEAD
-    RulesModule,
-=======
-    RagModule,
->>>>>>> c976933d
-  ],
-  controllers: [AppController],
-  providers: [AppService],
-})
-export class AppModule {}
+import { Module, Logger } from '@nestjs/common';
+import { AppController } from './app.controller';
+import { AppService } from './app.service';
+import { HealthModule } from './health/health.module';
+import { SuggestModule } from './suggest/suggest.module';
+import { RagModule } from './rag/rag.module';
+
+const logger = new Logger('AppModule');
+
+logger.log('🚀 Starting MBSPro API with Supabase integration');
+logger.log('📊 Using Supabase client for all database operations');
+
+@Module({
+  imports: [
+    // Removed TypeORM - using Supabase client directly
+    HealthModule,
+    SuggestModule,
+  ],
+  controllers: [AppController],
+  providers: [AppService],
+})
+export class AppModule {}