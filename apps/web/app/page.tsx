<<<<<<< HEAD
"use client";

import { useState, useEffect } from "react";
import type {
  SuggestRequest,
  SuggestResponse,
  RagRequest,
  RagResponse,
  RagResult,
  SuggestCandidate,
} from "@mbspro/shared";
import ClaimForm from "./claim/page";

// Convert RAG API response to our internal format
const convertRagToSuggest = (ragResponse: RagResponse): SuggestResponse => {
  const candidates: SuggestCandidate[] = ragResponse.results.map(
    (result: RagResult) => {
      const code =
        result.itemNum ||
        (result.itemNums ? result.itemNums.join(", ") : "Unknown");

      return {
        code,
        title: result.title,
        score: (() => {
          const s =
            typeof result.match_score === "number" ? result.match_score : 0;
          if (s > 1 && s <= 100) return Math.max(0, Math.min(1, s / 100));
          return Math.max(0, Math.min(1, s));
        })(),
        short_explain: result.match_reason,
        feature_hits: [`Fee: $${result.fee}`, `Benefit: $${result.benefit}`],
      };
    }
  );

  return {
    candidates,
    signals: {
      duration: 0,
      mode: "rag" as any, // 你的 Signals 定义里若是联合类型，可在传入 ClaimForm 时兜底
      after_hours: false,
      chronic: false,
    },
  };
};

// 工具函数：把 "23, 36" / "23，36" / "23 | 36" 等字符串拆分、去重、清洗
function explodeCodes(codes: string[]): string[] {
  const arr: string[] = [];
  for (const c of codes) {
    c.split(/[,|，]/g)
      .map((s) => s.trim())
      .filter(Boolean)
      .forEach((s) => arr.push(s));
  }
  return Array.from(new Set(arr));
}

export default function HomePage() {
  const [note, setNote] = useState("");
  const [topN, setTopN] = useState<number>(5);
  const [response, setResponse] = useState<SuggestResponse | null>(null);
  const [loading, setLoading] = useState(false);
  const [error, setError] = useState<string | null>(null);
  const [status, setStatus] = useState<number | null>(null);
  const [latencyMs, setLatencyMs] = useState<number | null>(null);
  const [showJson, setShowJson] = useState(false);
  const [source, setSource] = useState<"local" | "rag">("local");

  // ✅ 多选相关
  const [selectedMap, setSelectedMap] = useState<Record<string, boolean>>({});
  const selectedCount = Object.values(selectedMap).filter(Boolean).length;

  // ✅ 打开 ClaimForm（批量）相关
  const [openForm, setOpenForm] = useState(false);
  const [bulkCodes, setBulkCodes] = useState<string[] | null>(null);

  // 打开 modal 时禁滚（可选）
  useEffect(() => {
    if (openForm) document.body.style.overflow = "hidden";
    return () => {
      document.body.style.overflow = "";
    };
  }, [openForm]);

  const handleSubmit = async (e: React.FormEvent) => {
    e.preventDefault();

    if (!note.trim()) {
      setError("Please enter a clinical note");
      return;
    }

    setLoading(true);
    setError(null);
    setResponse(null);
    setStatus(null);
    setLatencyMs(null);

    try {
      const apiBase = (
        process.env.NEXT_PUBLIC_API_BASE || "http://localhost:4000"
      ).replace(/\/$/, "");
      const started = performance.now();

      if (source === "local") {
        const suggestUrl = `${apiBase}/api/suggest`;
        const body: SuggestRequest = {
          note: note.trim(),
          topN: topN > 0 ? topN : 5,
        };
        const res = await fetch(suggestUrl, {
          method: "POST",
          headers: { "Content-Type": "application/json" },
          body: JSON.stringify(body),
        });
        setStatus(res.status);
        const elapsed = performance.now() - started;
        setLatencyMs(Math.round(elapsed));
        if (!res.ok) {
          const errorData = await res.json().catch(() => null);
          throw new Error(
            errorData?.message || `HTTP ${res.status}: ${res.statusText}`
          );
        }
        const data: SuggestResponse = await res.json();
        setResponse(data);
      } else {
        const ragUrl = `${apiBase}/api/rag/query`;
        const requestBody: RagRequest = {
          query: note.trim(),
          top: topN > 0 ? topN : 5,
        };
        const res = await fetch(ragUrl, {
          method: "POST",
          headers: { "Content-Type": "application/json" },
          body: JSON.stringify(requestBody),
        });
        setStatus(res.status);
        const elapsed = performance.now() - started;
        setLatencyMs(Math.round(elapsed));
        if (!res.ok) {
          const errorData = await res.json().catch(() => null);
          throw new Error(
            errorData?.message || `HTTP ${res.status}: ${res.statusText}`
          );
        }
        const ragData: RagResponse = await res.json();
        const convertedData = convertRagToSuggest(ragData);
        setResponse(convertedData);
      }
    } catch (err) {
      console.error("Error calling /suggest:", err);
      setError(
        err instanceof Error ? err.message : "Failed to get suggestions"
      );
    } finally {
      setLoading(false);
    }
  };

  const clearForm = () => {
    setNote("");
    setTopN(5);
    setResponse(null);
    setError(null);
    setSelectedMap({});
  };

  // ✅ 生成被选中的 codes，并打开 ClaimForm
  const openClaimWithSelected = () => {
    if (!response?.candidates) return;
    const picked: string[] = [];
    response.candidates.forEach((c, idx) => {
      const key = `${c.code}#${idx}`;
      if (selectedMap[key]) picked.push(c.code);
    });
    const codes = explodeCodes(picked);
    if (codes.length === 0) return;

    // 可选：限制最多 N 条，避免 UI 过挤
    const MAX = 10;
    const finalCodes = codes.slice(0, MAX);

    setBulkCodes(finalCodes);
    setOpenForm(true);
  };

  // ✅ 全选/清空
  const selectAll = () => {
    if (!response?.candidates) return;
    const map: Record<string, boolean> = {};
    response.candidates.forEach((c, idx) => {
      map[`${c.code}#${idx}`] = true;
    });
    setSelectedMap(map);
  };
  const clearSelection = () => setSelectedMap({});

  return (
    <div className="space-y-8">
      {/* Header Section */}
      <div className="text-center">
        <h2 className="text-3xl font-bold text-gray-900 mb-2">
          MBS Item Suggestions
        </h2>
        <p className="text-lg text-gray-600 max-w-2xl mx-auto">
          Enter your clinical notes or SOAP documentation to receive AI-powered
          MBS item suggestions
        </p>
      </div>

      {/* Input Form */}
      <div className="card max-w-4xl mx-auto">
        <form onSubmit={handleSubmit} className="space-y-6">
          <div>
            <label htmlFor="clinical-note" className="form-label">
              Clinical Notes / SOAP Documentation
            </label>
            <textarea
              id="clinical-note"
              rows={8}
              className="form-textarea"
              placeholder={`Enter your clinical notes here...

Example:
- Patient presents with chronic lower back pain
- Visit duration: 15 min
- Mode: telehealth
- Physical examination shows limited range of motion
- Discussed treatment options and pain management strategies
- Prescribed physiotherapy and reviewed in 2 weeks`}
              value={note}
              onChange={(e) => setNote(e.target.value)}
              disabled={loading}
            />
            <div className="mt-1 text-sm text-gray-500">
              {note.length} characters
            </div>
          </div>

          <div className="flex flex-col sm:flex-row sm:items-end sm:space-x-4 space-y-4 sm:space-y-0">
            <div className="flex-1">
              <label htmlFor="top-n" className="form-label">
                Maximum Suggestions
              </label>
              <select
                id="top-n"
                className="form-textarea"
                value={topN}
                onChange={(e) => setTopN(parseInt(e.target.value))}
                disabled={loading}
              >
                <option value={1}>1 suggestions</option>
                <option value={3}>3 suggestions</option>
                <option value={5}>5 suggestions</option>
              </select>
            </div>

            <div className="flex-1">
              <label htmlFor="source" className="form-label">
                Data Source
              </label>
              <select
                id="source"
                className="form-textarea"
                value={source}
                onChange={(e) => setSource(e.target.value as "local" | "rag")}
                disabled={loading}
              >
                <option value="local">Local (/api/suggest)</option>
                <option value="rag">RAG (/api/rag/query)</option>
              </select>
            </div>

            <div className="flex space-x-3">
              <button
                type="button"
                onClick={clearForm}
                className="btn-secondary"
                disabled={loading}
              >
                Clear
              </button>
              <button
                type="submit"
                className="btn-primary"
                disabled={loading || !note.trim()}
              >
                {loading ? (
                  <span className="flex items-center">
                    <svg
                      className="animate-spin -ml-1 mr-2 h-4 w-4 text-white"
                      xmlns="http://www.w3.org/2000/svg"
                      fill="none"
                      viewBox="0 0 24 24"
                    >
                      <circle
                        className="opacity-25"
                        cx="12"
                        cy="12"
                        r="10"
                        stroke="currentColor"
                        strokeWidth="4"
                      ></circle>
                      <path
                        className="opacity-75"
                        fill="currentColor"
                        d="M4 12a8 8 0 018-8V0C5.373 0 0 5.373 0 12h4zm2 5.291A7.962 7.962 0 014 12H0c0 3.042 1.135 5.824 3 7.938l3-2.647z"
                      ></path>
                    </svg>
                    Getting Suggestions...
                  </span>
                ) : (
                  "Get Suggestions"
                )}
              </button>
            </div>
          </div>
        </form>
      </div>

      {/* Error State */}
      {error && (
        <div className="max-w-4xl mx-auto">
          <div className="bg-red-50 border border-red-200 rounded-lg p-4">
            <div className="flex">
              <div className="flex-shrink-0">
                <svg
                  className="h-5 w-5 text-red-400"
                  viewBox="0 0 20 20"
                  fill="currentColor"
                >
                  <path
                    fillRule="evenodd"
                    d="M10 18a8 8 0 100-16 8 8 0 000 16zM8.707 7.293a1 1 0 00-1.414 1.414L8.586 10l-1.293 1.293a1 1 0 101.414 1.414L10 11.414l1.293 1.293a1 1 0 001.414-1.414L11.414 10l1.293-1.293a1 1 0 00-1.414-1.414L10 8.586 8.707 7.293z"
                    clipRule="evenodd"
                  />
                </svg>
              </div>
              <div className="ml-3">
                <h3 className="text-sm font-medium text-red-800">Error</h3>
                <div className="mt-1 text-sm text-red-700">{error}</div>
              </div>
            </div>
          </div>
        </div>
      )}

      {/* Results Panel */}
      {response && (
        <div className="max-w-4xl mx-auto">
          <div className="card">
            <div className="mb-4">
              <h3 className="text-lg font-semibold text-gray-900 mb-2">
                Suggestions
              </h3>
              <div className="text-sm text-gray-600">
                From{" "}
                <code className="bg-gray-100 px-1 rounded">
                  {source === "local" ? "POST /suggest" : "POST /rag/query"}
                </code>
              </div>
            </div>

            {/* 批量动作条 */}
            <div className="mb-4 flex flex-wrap items-center gap-3 text-sm">
              <span className="text-gray-700">
                Selected: <b>{selectedCount}</b>
              </span>
              <button
                type="button"
                className="btn-secondary"
                onClick={selectAll}
                disabled={!response.candidates?.length}
              >
                Select all
              </button>
              <button
                type="button"
                className="btn-secondary"
                onClick={clearSelection}
                disabled={selectedCount === 0}
              >
                Clear selection
              </button>
              <div className="ml-auto">
                <button
                  type="button"
                  className="btn-primary"
                  disabled={selectedCount === 0}
                  onClick={openClaimWithSelected}
                >
                  Open Claim with Selected ({selectedCount})
                </button>
              </div>
            </div>

            {/* Summary */}
            <div className="grid grid-cols-1 sm:grid-cols-4 gap-4 text-sm mb-4">
              <div>
                <span className="font-medium text-gray-700">Candidates:</span>
                <span className="ml-2 text-gray-900">
                  {response.candidates?.length || 0}
                </span>
              </div>
              <div>
                <span className="font-medium text-gray-700">Signals:</span>
                <span className="ml-2 text-gray-900">
                  {response.signals ? "Yes" : "None"}
                </span>
              </div>
              <div>
                <span className="font-medium text-gray-700">HTTP:</span>
                <span className="ml-2 text-gray-900">{status ?? "-"}</span>
              </div>
              <div>
                <span className="font-medium text-gray-700">Latency:</span>
                <span className="ml-2 text-gray-900">
                  {latencyMs != null ? `${latencyMs} ms` : "-"}
                </span>
              </div>
            </div>

            {/* Empty state */}
            {(!response.candidates || response.candidates.length === 0) && (
              <div className="bg-gray-50 border border-dashed border-gray-300 rounded-lg p-6 text-center text-sm text-gray-600">
                No suggestions were found. Try refining the note or increasing
                Top-N.
              </div>
            )}

            {/* Candidate cards（✅ 加了复选框） */}
            <div className="space-y-3">
              {response.candidates?.map((c, idx) => {
                const key = `${c.code}#${idx}`;
                return (
                  <div
                    key={key}
                    className="border border-gray-200 rounded-lg p-4"
                  >
                    <div className="flex items-start justify-between">
                      <div className="flex items-start gap-3">
                        <input
                          type="checkbox"
                          className="mt-1"
                          checked={!!selectedMap[key]}
                          onChange={(e) =>
                            setSelectedMap((prev) => ({
                              ...prev,
                              [key]: e.target.checked,
                            }))
                          }
                          aria-label={`Select ${c.code}`}
                        />
                        <div>
                          <div className="text-sm text-gray-500">
                            #{idx + 1}
                          </div>
                          <div className="text-base font-semibold text-gray-900">
                            {c.code} · {c.title}
                          </div>
                        </div>
                      </div>
                      <div className="text-right">
                        <div className="text-xs text-gray-500">Score</div>
                        <div className="text-lg font-bold text-gray-900">
                          {c.score?.toFixed(3)}
                        </div>
                      </div>
                    </div>

                    {c.short_explain && (
                      <div className="mt-2 text-sm text-gray-700">
                        {c.short_explain}
                      </div>
                    )}

                    {Array.isArray(c.rule_results) &&
                      c.rule_results.length > 0 && (
                        <div className="mt-3 text-sm">
                          <div className="text-xs font-medium text-gray-600 mb-1">
                            Rules
                          </div>
                          <ul className="list-disc list-inside space-y-1">
                            {c.rule_results.map((r, i) => (
                              <li
                                key={`${r.id}-${i}`}
                                className="text-gray-700"
                              >
                                <span className="font-semibold">
                                  {(r.status as any)
                                    ?.toString()
                                    ?.toUpperCase?.()}
                                </span>
                                {": "}
                                {r.reason}
                              </li>
                            ))}
                          </ul>
                        </div>
                      )}

                    {Array.isArray(c.feature_hits) &&
                      c.feature_hits.length > 0 && (
                        <div className="mt-3 flex flex-wrap gap-2">
                          {c.feature_hits.map((f, i) => (
                            <span
                              key={`${f}-${i}`}
                              className="inline-flex items-center rounded-full bg-blue-50 px-2.5 py-0.5 text-xs font-medium text-blue-700"
                            >
                              {f}
                            </span>
                          ))}
                        </div>
                      )}

                    {c.score_breakdown && (
                      <div className="mt-3 text-xs text-gray-500">
                        bm25:{" "}
                        {typeof c.score_breakdown["bm25"] === "number"
                          ? c.score_breakdown["bm25"].toFixed(3)
                          : (c.score_breakdown["bm25"] as any)}
                      </div>
                    )}
                  </div>
                );
              })}
            </div>

            {/* Raw JSON toggle */}
            <div className="mt-6">
              <button
                type="button"
                onClick={() => setShowJson(!showJson)}
                className="btn-secondary"
                disabled={loading}
              >
                {showJson ? "Hide raw JSON" : "Show raw JSON"}
              </button>
              {showJson && (
                <div className="mt-3 bg-gray-50 border border-gray-200 rounded-lg p-4 overflow-auto">
                  <pre className="text-sm text-gray-800 whitespace-pre-wrap">
                    {JSON.stringify(response, null, 2)}
                  </pre>
                </div>
              )}
            </div>
          </div>
        </div>
      )}

      {/* Claim Form（✅ 批量） */}
      {openForm && bulkCodes && (
        <div className="fixed inset-0 z-50 flex items-center justify-center">
          {/* 背景遮罩，点击关闭 */}
          <div
            className="absolute inset-0 bg-black/40"
            onClick={() => {
              setOpenForm(false);
              setBulkCodes(null);
            }}
          />

          {/* 弹窗容器：相对定位 + 最大高度 + 纵向滚动 */}
          <div
            role="dialog"
            aria-modal="true"
            aria-label="Create Claim"
            className="relative w-full max-w-2xl max-h-[85vh] overflow-y-auto rounded-lg bg-white shadow-xl"
          >
            {/* 头部：sticky，滚动时始终可见 */}
            <div className="sticky top-0 z-10 flex items-center justify-between border-b bg-white px-6 py-4">
              <h3 className="text-lg font-semibold">
                Create Claim for {bulkCodes.length} items
              </h3>
              <button
                type="button"
                className="text-sm text-gray-500 hover:text-gray-700"
                onClick={() => {
                  setOpenForm(false);
                  setBulkCodes(null);
                }}
                aria-label="Close"
              >
                ✕
              </button>
            </div>

            {/* 内容区：给表单留出内边距 */}
            <div className="px-6 py-4">
              <ClaimForm
                code={bulkCodes[0] ?? ""}
                note={note}
                defaultSignals={{
                  duration: Math.max(0, response?.signals?.duration ?? 0),
                  mode:
                    response?.signals?.mode === "telehealth" ||
                    response?.signals?.mode === "after_hours"
                      ? (response.signals.mode as any)
                      : "in_person",
                }}
                initialItemsCodes={bulkCodes}
                onClose={() => {
                  setOpenForm(false);
                  setBulkCodes(null);
                }}
              />
            </div>
          </div>
        </div>
      )}

      {/* Day-1 Info */}
      <div className="max-w-4xl mx-auto">
        <div className="bg-blue-50 border border-blue-200 rounded-lg p-4">
          <div className="flex">
            <div className="flex-shrink-0">
              <svg
                className="h-5 w-5 text-blue-400"
                viewBox="0 0 20 20"
                fill="currentColor"
              >
                <path
                  fillRule="evenodd"
                  d="M18 10a8 8 0 11-16 0 8 8 0 0116 0zm-7-4a1 1 0 11-2 0 1 1 0 012 0zM9 9a1 1 0 000 2v3a1 1 0 001 1h1a1 1 0 100-2v-3a1 1 0 00-1-1H9z"
                  clipRule="evenodd"
                />
              </svg>
            </div>
            <div className="ml-3">
              <h3 className="text-sm font-medium text-green-800">
                RAG Integration Active
              </h3>
              <div className="mt-1 text-sm text-green-700">
                This application is now powered by an external RAG
                (Retrieval-Augmented Generation) API that provides real-time MBS
                item suggestions based on clinical scenarios. The system
                retrieves relevant information and generates accurate
                recommendations with match scores and explanations.
              </div>
            </div>
          </div>
        </div>
      </div>
    </div>
  );
}
=======
'use client'

import { useState, useEffect } from 'react'
import type { SuggestRequest, SuggestResponse, RagRequest, RagResponse, RagResult, SuggestCandidate } from '@mbspro/shared'

// Convert RAG API response to our internal format
const convertRagToSuggest = (ragResponse: RagResponse): SuggestResponse => {
  const candidates: SuggestCandidate[] = ragResponse.results.map((result: RagResult) => {
    // Handle both single itemNum and multiple itemNums
    const code = result.itemNum || (result.itemNums ? result.itemNums.join(', ') : 'Unknown');
    
    const score = (() => {
        const s = typeof result.match_score === 'number' ? result.match_score : 0;
        // If it looks like a percentage (0-100), scale down; otherwise clamp to [0,1]
        if (s > 1 && s <= 100) return Math.max(0, Math.min(1, s / 100));
        return Math.max(0, Math.min(1, s));
      })();
    return {
      code,
      title: result.title,
      score,
      confidence: score,
      short_explain: result.match_reason,
      feature_hits: [`Fee: $${result.fee}`, `Benefit: $${result.benefit}`]
    };
  });

  return {
    candidates,
    signals: {
      duration: 0,
      mode: 'rag',
      after_hours: false,
      chronic: false
    }
  };
};

export default function HomePage() {
  const [note, setNote] = useState('')
  const [topN, setTopN] = useState<number>(5)
  const [response, setResponse] = useState<SuggestResponse | null>(null)
  const [loading, setLoading] = useState(false)
  const [error, setError] = useState<string | null>(null)
  const [status, setStatus] = useState<number | null>(null)
  const [latencyMs, setLatencyMs] = useState<number | null>(null)
  const [showJson, setShowJson] = useState(false)
  const [source, setSource] = useState<'local' | 'rag'>('local')
  const [selectedCodes, setSelectedCodes] = useState<string[]>([])
  const [validating, setValidating] = useState(false)
  const [validateError, setValidateError] = useState<string | null>(null)
  const [validation, setValidation] = useState<{ ok: boolean, blocked: boolean, conflicts: Array<{ code: string, with: string[] }>, warnings: string[] } | null>(null)
  const [explainOpen, setExplainOpen] = useState(false)
  const [explainFor, setExplainFor] = useState<SuggestCandidate | null>(null)
  const [mbs, setMbs] = useState<any | null>(null)
  const [mbsLoading, setMbsLoading] = useState(false)
  const [mbsError, setMbsError] = useState<string | null>(null)
  const [metrics, setMetrics] = useState<any | null>(null)
  const [reloading, setReloading] = useState(false)

  const handleSubmit = async (e: React.FormEvent) => {
    e.preventDefault()
    
    if (!note.trim()) {
      setError('Please enter a clinical note')
      return
    }

    setLoading(true)
    setError(null)
    setResponse(null)
    setStatus(null)
    setLatencyMs(null)
    setSelectedCodes([])
    setValidation(null)
    setValidateError(null)

    try {
      const apiBase = (process.env.NEXT_PUBLIC_API_BASE || 'http://localhost:4000').replace(/\/$/, '')
      const started = performance.now()

      if (source === 'local') {
        // Call local suggest pipeline
        const suggestUrl = `${apiBase}/api/suggest`
        const body: SuggestRequest = { note: note.trim(), topN: topN > 0 ? topN : 5 }
        const res = await fetch(suggestUrl, {
          method: 'POST',
          headers: { 'Content-Type': 'application/json' },
          body: JSON.stringify(body),
        })
        setStatus(res.status)
        const elapsed = performance.now() - started
        setLatencyMs(Math.round(elapsed))
        if (!res.ok) {
          const errorData = await res.json().catch(() => null)
          throw new Error(errorData?.message || `HTTP ${res.status}: ${res.statusText}`)
        }
        const data: SuggestResponse = await res.json()
        setResponse(data)
      } else {
        // Call internal RAG endpoint and convert
        const ragUrl = `${apiBase}/api/rag/query`
        const requestBody: RagRequest = { query: note.trim(), top: topN > 0 ? topN : 5 }
        const res = await fetch(ragUrl, {
          method: 'POST',
          headers: { 'Content-Type': 'application/json' },
          body: JSON.stringify(requestBody),
        })
        setStatus(res.status)
        const elapsed = performance.now() - started
        setLatencyMs(Math.round(elapsed))
        if (!res.ok) {
          const errorData = await res.json().catch(() => null)
          throw new Error(errorData?.message || `HTTP ${res.status}: ${res.statusText}`)
        }
        const ragData: RagResponse = await res.json()
        const convertedData = convertRagToSuggest(ragData)
        setResponse(convertedData)
      }
    } catch (err) {
      console.error('Error calling /suggest:', err)
      setError(err instanceof Error ? err.message : 'Failed to get suggestions')
    } finally {
      setLoading(false)
    }
  }

  const clearForm = () => {
    setNote('')
    setTopN(5)
    setResponse(null)
    setError(null)
    setSelectedCodes([])
    setValidation(null)
    setValidateError(null)
    setMbs(null)
    setMbsError(null)
  }

  const toggleSelect = (code: string) => {
    setSelectedCodes((prev) => prev.includes(code) ? prev.filter(c => c !== code) : [...prev, code])
  }
  const removeCode = (code: string) => setSelectedCodes((prev) => prev.filter((c) => c !== code))

  const validateSelection = async (codes: string[]) => {
    try {
      setValidating(true)
      setValidateError(null)
      const apiBase = (process.env.NEXT_PUBLIC_API_BASE || 'http://localhost:4000').replace(/\/$/, '')
      const url = `${apiBase}/api/rules/validate-selection`
      const res = await fetch(url, {
        method: 'POST',
        headers: { 'Content-Type': 'application/json' },
        body: JSON.stringify({ selectedCodes: codes }),
      })
      if (!res.ok) {
        const data = await res.json().catch(() => null)
        throw new Error(data?.message || `HTTP ${res.status}`)
      }
      const data = await res.json()
      setValidation(data)
    } catch (e) {
      setValidateError(e instanceof Error ? e.message : 'Validate failed')
      setValidation(null)
    } finally {
      setValidating(false)
    }
  }

  // Re-validate whenever selection changes and we have suggestions
  useEffect(() => {
    if (response && selectedCodes.length >= 0) {
      validateSelection(selectedCodes)
    }
    // eslint-disable-next-line react-hooks/exhaustive-deps
  }, [selectedCodes])

  const getSelectedRisk = (): 'green' | 'amber' | 'red' | null => {
    if (!response || !response.candidates) return null
    const map = new Map(response.candidates.map(c => [c.code, c]))
    const selected = selectedCodes.map(code => map.get(code)).filter(Boolean) as SuggestCandidate[]
    if (selected.length === 0) return null
    if (validation?.blocked) return 'red'
    if (selected.some(c => c.compliance === 'red')) return 'red'
    if (selected.some(c => c.compliance === 'amber')) return 'amber'
    return 'green'
  }

  const openExplain = (c: SuggestCandidate) => {
    setExplainFor(c)
    setExplainOpen(true)
  }
  const closeExplain = () => {
    setExplainOpen(false)
    setExplainFor(null)
  }

  const handleMbsCodes = async () => {
    if (!note.trim()) {
      setMbsError('Please enter a clinical note')
      return
    }
    try {
      setMbsLoading(true)
      setMbsError(null)
      const apiBase = (process.env.NEXT_PUBLIC_API_BASE || 'http://localhost:4000').replace(/\/$/, '')
      const url = `${apiBase}/api/mbs-codes`
      const body = {
        episode_id: 'ui-demo',
        note_text: note.trim(),
        attachments: [],
        options: { top_k: topN, return_spans: true }
      }
      const res = await fetch(url, { method: 'POST', headers: { 'Content-Type': 'application/json' }, body: JSON.stringify(body) })
      if (!res.ok) {
        const data = await res.json().catch(() => null)
        throw new Error(data?.message || `HTTP ${res.status}`)
      }
      const data = await res.json()
      setMbs(data)
    } catch (e) {
      setMbsError(e instanceof Error ? e.message : 'Call /mbs-codes failed')
      setMbs(null)
    } finally {
      setMbsLoading(false)
    }
  }

  const fetchMetrics = async () => {
    try {
      const apiBase = (process.env.NEXT_PUBLIC_API_BASE || 'http://localhost:4000').replace(/\/$/, '')
      const url = `${apiBase}/api/mbs-admin/metrics/snapshot`
      const res = await fetch(url)
      if (!res.ok) throw new Error(`HTTP ${res.status}`)
      const data = await res.json()
      setMetrics(data)
    } catch (e) {
      setMetrics({ error: e instanceof Error ? e.message : 'failed' })
    }
  }

  const hotReload = async () => {
    try {
      setReloading(true)
      const apiBase = (process.env.NEXT_PUBLIC_API_BASE || 'http://localhost:4000').replace(/\/$/, '')
      const url = `${apiBase}/api/mbs-admin/reload`
      const res = await fetch(url, { method: 'POST' })
      if (!res.ok) throw new Error(`HTTP ${res.status}`)
      await res.json().catch(() => ({}))
    } catch (e) {
      // no-op
    } finally {
      setReloading(false)
      fetchMetrics()
    }
  }

  return (
    <div className="space-y-8">
      {/* Header Section */}
      <div className="text-center">
        <h2 className="text-3xl font-bold text-gray-900 mb-2">
          MBS Item Suggestions
        </h2>
        <p className="text-lg text-gray-600 max-w-2xl mx-auto">
          Enter your clinical notes or SOAP documentation to receive AI-powered MBS item suggestions
        </p>
      </div>

      {/* Top Risk Banner + Actions */}
      {response && (
        <div className="max-w-4xl mx-auto">
          <div className="border border-gray-200 rounded-lg p-3 flex items-center justify-between">
            <div className="flex items-center gap-3 text-sm">
              <span className="text-gray-700">Selected:</span>
              <span className="font-semibold text-gray-900">{selectedCodes.length}</span>
              {(() => {
                const risk = getSelectedRisk()
                if (!risk) return null
                if (risk === 'red') return (<span className="inline-flex items-center rounded-full bg-red-50 px-2.5 py-0.5 text-xs font-medium text-red-700">Risk: Red</span>)
                if (risk === 'amber') return (<span className="inline-flex items-center rounded-full bg-yellow-50 px-2.5 py-0.5 text-xs font-medium text-yellow-700">Risk: Amber</span>)
                return (<span className="inline-flex items-center rounded-full bg-green-50 px-2.5 py-0.5 text-xs font-medium text-green-700">Risk: Green</span>)
              })()}
              {validation && (
                validation.blocked ? (
                  <span className="inline-flex items-center rounded-full bg-red-50 px-2.5 py-0.5 text-xs font-medium text-red-700">Blocked</span>
                ) : (
                  <span className="inline-flex items-center rounded-full bg-green-50 px-2.5 py-0.5 text-xs font-medium text-green-700">No blocking conflicts</span>
                )
              )}
            </div>
            <div className="flex items-center gap-2">
              <button type="button" className="btn-secondary text-sm" disabled={!response || selectedCodes.length === 0 || !!validation?.blocked} onClick={() => alert('Referral draft generated (demo).')}>
                Generate Referral
              </button>
              <button type="button" className="btn-primary text-sm" disabled={!response || selectedCodes.length === 0 || !!validation?.blocked} onClick={() => alert('FHIR Claim payload created (demo).')}>
                Create Claim
              </button>
            </div>
          </div>
        </div>
      )}

      {/* Input Form */}
      <div className="card max-w-4xl mx-auto">
        <form onSubmit={handleSubmit} className="space-y-6">
          <div>
            <label htmlFor="clinical-note" className="form-label">
              Clinical Notes / SOAP Documentation
            </label>
            <textarea
              id="clinical-note"
              rows={8}
              className="form-textarea"
              placeholder="Enter your clinical notes here... 

Example:
- Patient presents with chronic lower back pain
- Duration: 6 months, worsening over past 2 weeks  
- Physical examination shows limited range of motion
- Discussed treatment options and pain management strategies
- Prescribed physiotherapy and reviewed in 2 weeks"
              value={note}
              onChange={(e) => setNote(e.target.value)}
              disabled={loading}
            />
            <div className="mt-1 text-sm text-gray-500">
              {note.length} characters
            </div>
          </div>

          <div className="flex flex-col sm:flex-row sm:items-end sm:space-x-4 space-y-4 sm:space-y-0">
            <div className="flex-1">
              <label htmlFor="top-n" className="form-label">
                Maximum Suggestions
              </label>
              <select
                id="top-n"
                className="form-textarea"
                value={topN}
                onChange={(e) => setTopN(parseInt(e.target.value))}
                disabled={loading}
              >
                <option value={1}>1 suggestions</option>
                <option value={3}>3 suggestions</option>
                <option value={5}>5 suggestions</option>
                {/* <option value={10}>10 suggestions</option> */}
              </select>
            </div>

            <div className="flex-1">
              <label htmlFor="source" className="form-label">
                Data Source
              </label>
              <select
                id="source"
                className="form-textarea"
                value={source}
                onChange={(e) => setSource(e.target.value as 'local' | 'rag')}
                disabled={loading}
              >
                <option value="local">Local (/api/suggest)</option>
                <option value="rag">RAG (/api/rag/query)</option>
              </select>
            </div>

            <div className="flex space-x-3">
              <button
                type="button"
                onClick={clearForm}
                className="btn-secondary"
                disabled={loading}
              >
                Clear
              </button>
              <button
                type="button"
                onClick={fetchMetrics}
                className="btn-secondary"
              >
                Metrics
              </button>
              <button
                type="button"
                onClick={hotReload}
                className="btn-secondary"
                disabled={reloading}
              >
                {reloading ? 'Hot Reloading...' : 'Hot Reload'}
              </button>
              <button
                type="submit"
                className="btn-primary"
                disabled={loading || !note.trim()}
              >
                {loading ? (
                  <span className="flex items-center">
                    <svg className="animate-spin -ml-1 mr-2 h-4 w-4 text-white" xmlns="http://www.w3.org/2000/svg" fill="none" viewBox="0 0 24 24">
                      <circle className="opacity-25" cx="12" cy="12" r="10" stroke="currentColor" strokeWidth="4"></circle>
                      <path className="opacity-75" fill="currentColor" d="M4 12a8 8 0 018-8V0C5.373 0 0 5.373 0 12h4zm2 5.291A7.962 7.962 0 014 12H0c0 3.042 1.135 5.824 3 7.938l3-2.647z"></path>
                    </svg>
                    Getting Suggestions...
                  </span>
                ) : (
                  'Get Suggestions'
                )}
              </button>
              <button
                type="button"
                className="btn-secondary"
                disabled={mbsLoading || !note.trim()}
                onClick={handleMbsCodes}
              >
                {mbsLoading ? 'Running /mbs-codes...' : 'Run /mbs-codes'}
              </button>
            </div>
          </div>
        </form>
      </div>

      {/* Error State */}
      {error && (
        <div className="max-w-4xl mx-auto">
          <div className="bg-red-50 border border-red-200 rounded-lg p-4">
            <div className="flex">
              <div className="flex-shrink-0">
                <svg className="h-5 w-5 text-red-400" viewBox="0 0 20 20" fill="currentColor">
                  <path fillRule="evenodd" d="M10 18a8 8 0 100-16 8 8 0 000 16zM8.707 7.293a1 1 0 00-1.414 1.414L8.586 10l-1.293 1.293a1 1 0 101.414 1.414L10 11.414l1.293 1.293a1 1 0 001.414-1.414L11.414 10l1.293-1.293a1 1 0 00-1.414-1.414L10 8.586 8.707 7.293z" clipRule="evenodd" />
                </svg>
              </div>
              <div className="ml-3">
                <h3 className="text-sm font-medium text-red-800">
                  Error
                </h3>
                <div className="mt-1 text-sm text-red-700">
                  {error}
                </div>
              </div>
            </div>
          </div>
        </div>
      )}

      {/* Results Panel */}
      {response && (
        <div className="max-w-4xl mx-auto">
          <div className="card">
            <div className="mb-4">
              <h3 className="text-lg font-semibold text-gray-900 mb-2">
                Suggestions
              </h3>
              <div className="text-sm text-gray-600">
                From{' '}
                <code className="bg-gray-100 px-1 rounded">
                  {source === 'local' ? 'POST /suggest' : 'POST /rag/query'}
                </code>
              </div>
            </div>

            {/* Summary */}
            <div className="grid grid-cols-1 sm:grid-cols-4 gap-4 text-sm mb-4">
              <div>
                <span className="font-medium text-gray-700">Candidates:</span>
                <span className="ml-2 text-gray-900">{response.candidates?.length || 0}</span>
              </div>
              <div>
                <span className="font-medium text-gray-700">Signals:</span>
                <span className="ml-2 text-gray-900">{response.signals ? 'Yes' : 'None'}</span>
              </div>
              <div>
                <span className="font-medium text-gray-700">HTTP:</span>
                <span className="ml-2 text-gray-900">{status ?? '-'}
                </span>
              </div>
              <div>
                <span className="font-medium text-gray-700">Latency:</span>
                <span className="ml-2 text-gray-900">{latencyMs != null ? `${latencyMs} ms` : '-'}</span>
              </div>
            </div>

            {/* Selection + Validation */}
            <div className="mb-4 text-sm">
              <div className="flex items-center justify-between">
                <div>
                  <span className="font-medium text-gray-700">Selected:</span>
                  <span className="ml-2 text-gray-900">{selectedCodes.length}</span>
                </div>
                {validating && (
                  <span className="text-xs text-gray-500">Validating selection...</span>
                )}
              </div>
              {validation && (
                <div className="mt-2">
                  {validation.blocked ? (
                    <div className="inline-flex items-center rounded-md bg-red-50 px-2.5 py-1 text-xs font-medium text-red-700">Blocked: conflicts detected</div>
                  ) : (
                    <div className="inline-flex items-center rounded-md bg-green-50 px-2.5 py-1 text-xs font-medium text-green-700">No blocking conflicts</div>
                  )}
                  {Array.isArray(validation.warnings) && validation.warnings.length > 0 && (
                    <ul className="mt-2 list-disc list-inside text-gray-700">
                      {validation.warnings.map((w, i) => (
                        <li key={i}>{w}</li>
                      ))}
                    </ul>
                  )}
                </div>
              )}
              {validateError && (
                <div className="mt-2 text-xs text-red-600">{validateError}</div>
              )}
            </div>

            {/* Empty state */}
            {(!response.candidates || response.candidates.length === 0) && (
              <div className="bg-gray-50 border border-dashed border-gray-300 rounded-lg p-6 text-center text-sm text-gray-600">
                No suggestions were found. Try refining the note or increasing Top-N.
              </div>
            )}

            {/* Main content with right selected panel */}
            <div className="grid grid-cols-1 lg:grid-cols-3 gap-4">
              <div className="lg:col-span-2 space-y-3">
              {response.candidates?.map((c, idx) => (
                <div key={`${c.code}-${idx}`} className="border border-gray-200 rounded-lg p-4">
                  <div className="flex items-start justify-between">
                    <div>
                      <div className="text-sm text-gray-500">#{idx + 1}</div>
                      <div className="text-base font-semibold text-gray-900">
                        {c.code} · {c.title}
                      </div>
                    </div>
                    <div className="text-right">
                      <div className="text-xs text-gray-500">Score / Conf.</div>
                      <div className="text-lg font-bold text-gray-900">{c.score?.toFixed(3)}{typeof c.confidence === 'number' ? ` / ${c.confidence.toFixed(2)}` : ''}</div>
                      <div className="mt-2 flex items-center justify-end space-x-3">
                        <label className="inline-flex items-center space-x-2 text-xs text-gray-700">
                          <input type="checkbox" className="form-checkbox" checked={selectedCodes.includes(c.code)} onChange={() => toggleSelect(c.code)} />
                          <span>Select</span>
                        </label>
                        <button type="button" className="btn-secondary text-xs" onClick={() => openExplain(c)}>Explain</button>
                      </div>
                    </div>
                  </div>

                  {c.compliance && (
                    <div className="mt-2">
                      {c.compliance === 'green' && (
                        <span className="inline-flex items-center rounded-full bg-green-50 px-2.5 py-0.5 text-xs font-medium text-green-700">
                          Compliance: Green
                        </span>
                      )}
                      {c.compliance === 'amber' && (
                        <span className="inline-flex items-center rounded-full bg-yellow-50 px-2.5 py-0.5 text-xs font-medium text-yellow-700">
                          Compliance: Amber
                        </span>
                      )}
                      {c.compliance === 'red' && (
                        <span className="inline-flex items-center rounded-full bg-red-50 px-2.5 py-0.5 text-xs font-medium text-red-700">
                          Compliance: Red
                        </span>
                      )}
                    </div>
                  )}

                  {c.riskBanner && (
                    <div className="mt-2">
                      {c.riskBanner === 'green' && (
                        <span className="inline-flex items-center rounded-full bg-green-50 px-2.5 py-0.5 text-xs font-medium text-green-700">Risk: Green</span>
                      )}
                      {c.riskBanner === 'amber' && (
                        <span className="inline-flex items-center rounded-full bg-yellow-50 px-2.5 py-0.5 text-xs font-medium text-yellow-700">Risk: Amber</span>
                      )}
                      {c.riskBanner === 'red' && (
                        <span className="inline-flex items-center rounded-full bg-red-50 px-2.5 py-0.5 text-xs font-medium text-red-700">Risk: Red</span>
                      )}
                    </div>
                  )}

                  {c.short_explain && (
                    <div className="mt-2 text-sm text-gray-700">
                      {c.short_explain}
                    </div>
                  )}

                  {/* Rules hidden in list view to keep UI clean; use Explain instead */}

                  {(c.blocked || c.penalties || (Array.isArray(c.warnings) && c.warnings.length > 0)) && (
                    <div className="mt-3 text-xs">
                      {c.blocked && (
                        <div className="inline-flex items-center rounded-md bg-red-50 px-2.5 py-1 font-medium text-red-700 mr-2">Blocked</div>
                      )}
                      {typeof c.penalties === 'number' && c.penalties > 0 && (
                        <span className="inline-flex items-center rounded-md bg-yellow-50 px-2.5 py-1 font-medium text-yellow-700 mr-2">Penalty: {c.penalties.toFixed(2)}</span>
                      )}
                      {Array.isArray(c.warnings) && c.warnings.length > 0 && (
                        <ul className="mt-2 list-disc list-inside text-gray-700">
                          {c.warnings.map((w, i) => (<li key={i}>{w}</li>))}
                        </ul>
                      )}
                    </div>
                  )}

                  {Array.isArray(c.feature_hits) && c.feature_hits.length > 0 && (
                    <div className="mt-3 flex flex-wrap gap-2">
                      {c.feature_hits.map((f, i) => (
                        <span key={`${f}-${i}`} className="inline-flex items-center rounded-full bg-blue-50 px-2.5 py-0.5 text-xs font-medium text-blue-700">
                          {f}
                        </span>
                      ))}
                    </div>
                  )}

                  {c.score_breakdown && (
                    <div className="mt-3 text-xs text-gray-500">
                      bm25: {typeof c.score_breakdown['bm25'] === 'number' ? c.score_breakdown['bm25'].toFixed(3) : c.score_breakdown['bm25'] as any}
                    </div>
                  )}
                </div>
              ))}
              </div>

              {/* Selected panel */}
              <div className="border border-gray-200 rounded-lg p-4 h-max sticky top-4">
                <div className="flex items-center justify-between">
                  <div className="text-base font-semibold text-gray-900">Selected ({selectedCodes.length})</div>
                  {(() => {
                    const risk = getSelectedRisk()
                    if (!risk) return null
                    if (risk === 'red') return (<span className="inline-flex items-center rounded-full bg-red-50 px-2.5 py-0.5 text-xs font-medium text-red-700">Risk: Red</span>)
                    if (risk === 'amber') return (<span className="inline-flex items-center rounded-full bg-yellow-50 px-2.5 py-0.5 text-xs font-medium text-yellow-700">Risk: Amber</span>)
                    return (<span className="inline-flex items-center rounded-full bg-green-50 px-2.5 py-0.5 text-xs font-medium text-green-700">Risk: Green</span>)
                  })()}
                </div>

                {validation && (
                  <div className="mt-2">
                    {validation.blocked ? (
                      <div className="inline-flex items-center rounded-md bg-red-50 px-2.5 py-1 text-xs font-medium text-red-700">Blocked: conflicts detected</div>
                    ) : (
                      <div className="inline-flex items-center rounded-md bg-green-50 px-2.5 py-1 text-xs font-medium text-green-700">No blocking conflicts</div>
                    )}
                    {Array.isArray(validation.conflicts) && validation.conflicts.length > 0 && (
                      <div className="mt-2 space-y-2">
                        {validation.conflicts.map((c, i) => (
                          <div key={i} className="text-xs text-gray-700">
                            <div className="mb-1">{c.code} ↔ {c.with.join(', ')}</div>
                            <div className="flex flex-wrap gap-2">
                              <button type="button" className="btn-secondary text-xs" onClick={() => removeCode(c.code)}>Remove {c.code}</button>
                              {c.with.map((w) => (
                                <button key={w} type="button" className="btn-secondary text-xs" onClick={() => removeCode(w)}>Remove {w}</button>
                              ))}
                            </div>
                          </div>
                        ))}
                      </div>
                    )}
                  </div>
                )}

                <div className="mt-3 space-y-2">
                  {selectedCodes.length === 0 && (
                    <div className="text-xs text-gray-500">Select items from the list to build your claim.</div>
                  )}
                  {selectedCodes.map(code => {
                    const cand = response.candidates?.find(x => x.code === code)
                    return (
                      <div key={code} className="border border-gray-100 rounded-md p-2">
                        <div className="flex items-center justify-between">
                          <div className="text-sm font-medium text-gray-900">{code} · {cand?.title}</div>
                          <button type="button" className="text-xs text-red-600" onClick={() => toggleSelect(code)}>Remove</button>
                        </div>
                        {cand?.blocked && (
                          <div className="mt-1 inline-flex items-center rounded-md bg-red-50 px-2.5 py-0.5 text-xs font-medium text-red-700">Blocked</div>
                        )}
                        {Array.isArray(cand?.warnings) && cand!.warnings!.length > 0 && (
                          <ul className="mt-1 list-disc list-inside text-xs text-gray-700">
                            {cand!.warnings!.map((w, i) => (<li key={i}>{w}</li>))}
                          </ul>
                        )}
                      </div>
                    )
                  })}
                </div>
              </div>
            </div>

            {/* Raw JSON toggle */}
            <div className="mt-6">
              <button
                type="button"
                onClick={() => setShowJson(!showJson)}
                className="btn-secondary"
                disabled={loading}
              >
                {showJson ? 'Hide raw JSON' : 'Show raw JSON'}
              </button>
              {showJson && (
                <div className="mt-3 bg-gray-50 border border-gray-200 rounded-lg p-4 overflow-auto">
                  <pre className="text-sm text-gray-800 whitespace-pre-wrap">
                    {JSON.stringify(response, null, 2)}
                  </pre>
                </div>
              )}
            </div>
          </div>
        </div>
      )}

      {/* MBS-Codes Results */}
      {mbs && (
        <div className="max-w-4xl mx-auto">
          <div className="card mt-4">
            <div className="mb-2 flex items-center justify-between">
              <div className="text-lg font-semibold text-gray-900">/mbs-codes</div>
              <div className="text-xs text-gray-500">rules: {mbs?.meta?.rules_version || '-'} · prompt: {mbs?.meta?.prompt_version || '-'}</div>
            </div>
            {mbs.low_confidence_message && (
              <div className="mb-2 text-xs text-yellow-700 bg-yellow-50 border border-yellow-200 rounded px-2 py-1">{mbs.low_confidence_message}</div>
            )}
            <div className="space-y-2">
              {(mbs.items || []).map((it: any, i: number) => (
                <div key={`${it.item}-${i}`} className="border border-gray-200 rounded p-3 text-sm">
                  <div className="flex items-center justify-between">
                    <div className="font-medium text-gray-900">{it.item} · {it.title}</div>
                    <div className="text-xs text-gray-700">Conf: {(it.confidence ?? 0).toFixed(2)}</div>
                  </div>
                  <div className="mt-1 text-gray-800">{it.reasoning}</div>
                  {Array.isArray(it.rule_results) && it.rule_results.length > 0 && (
                    <div className="mt-2 text-xs">
                      <span className="font-semibold text-gray-700">Rules: </span>
                      {it.rule_results.map((r: any, j: number) => (
                        <span key={j} className={"inline-block mr-2 " + (r.pass ? 'text-green-700' : (r.hard ? 'text-red-700' : 'text-yellow-700'))}>
                          {r.pass ? 'PASS' : (r.hard ? 'FAIL' : 'WARN')}({r.rule_id})
                        </span>
                      ))}
                    </div>
                  )}
                  {Array.isArray(it.evidence) && it.evidence.length > 0 && (
                    <div className="mt-2 text-xs text-gray-600">
                      <div className="font-medium text-gray-700 mb-1">Evidence</div>
                      <ul className="list-disc list-inside">
                        {it.evidence.slice(0,6).map((e: any, k: number) => (
                          <li key={k}><span className="text-gray-500">{e.field}</span>: {e.text}</li>
                        ))}
                      </ul>
                    </div>
                  )}
                </div>
              ))}
            </div>
            <div className="mt-3 text-xs text-gray-500">latency: {typeof mbs?.meta?.duration_ms === 'number' ? `${mbs.meta.duration_ms} ms` : '-'}</div>
          </div>
        </div>
      )}

      {mbsError && (
        <div className="max-w-4xl mx-auto mt-2 text-xs text-red-700 bg-red-50 border border-red-200 rounded px-2 py-1">{mbsError}</div>
      )}

      {metrics && (
        <div className="max-w-4xl mx-auto mt-4">
          <div className="card">
            <div className="mb-2 flex items-center justify-between">
              <div className="text-lg font-semibold text-gray-900">Metrics Snapshot</div>
              <div className="text-xs text-gray-500">last reload: {metrics.last_reload_at || '-'}</div>
            </div>
            <div className="text-sm text-gray-800">total: {metrics.total_requests ?? 0} · avg latency: {metrics.avg_duration_ms ?? 0} ms</div>
            {metrics?.versions && (
              <div className="text-xs text-gray-600 mt-1">kb: {metrics.versions.kb || '-'} · rules: {metrics.versions.rules || '-'}</div>
            )}
            {metrics?.counters && (
              <div className="text-xs text-gray-600 mt-1">low_confidence: {metrics.counters.low_confidence || 0}</div>
            )}
          </div>
        </div>
      )}

      {/* Day-1 Info */}
      <div className="max-w-4xl mx-auto">
        <div className="bg-blue-50 border border-blue-200 rounded-lg p-4">
          <div className="flex">
            <div className="flex-shrink-0">
              <svg className="h-5 w-5 text-blue-400" viewBox="0 0 20 20" fill="currentColor">
                <path fillRule="evenodd" d="M18 10a8 8 0 11-16 0 8 8 0 0116 0zm-7-4a1 1 0 11-2 0 1 1 0 012 0zM9 9a1 1 0 000 2v3a1 1 0 001 1h1a1 1 0 100-2v-3a1 1 0 00-1-1H9z" clipRule="evenodd" />
              </svg>
            </div>
            <div className="ml-3">
              <h3 className="text-sm font-medium text-green-800">
                RAG Integration Active
              </h3>
              <div className="mt-1 text-sm text-green-700">
                This application is now powered by an external RAG (Retrieval-Augmented Generation) API that provides 
                real-time MBS item suggestions based on clinical scenarios. The system retrieves relevant information 
                and generates accurate recommendations with match scores and explanations.
              </div>
            </div>
          </div>
        </div>
        
      </div>
      <ExplainModal open={explainOpen} onClose={closeExplain} candidate={explainFor} />
    </div>
  )
}

// Explain Modal (simple)
function ExplainModal({ open, onClose, candidate }: { open: boolean, onClose: () => void, candidate: SuggestCandidate | null }) {
  if (!open || !candidate) return null
  return (
    <div className="fixed inset-0 z-50">
      <div className="absolute inset-0 bg-black/30" onClick={onClose} />
      <div className="absolute right-0 top-0 h-full w-full max-w-xl bg-white shadow-xl p-6 overflow-y-auto">
        <div className="flex items-start justify-between">
          <div>
            <div className="text-xs text-gray-500">Explain</div>
            <div className="text-lg font-semibold text-gray-900">{candidate.code} · {candidate.title}</div>
          </div>
          <button type="button" className="btn-secondary" onClick={onClose}>Close</button>
        </div>
        {candidate.riskBanner && (
          <div className="mt-3">
            {candidate.riskBanner === 'red' && <span className="inline-flex items-center rounded-full bg-red-50 px-2.5 py-0.5 text-xs font-medium text-red-700">Risk: Red</span>}
            {candidate.riskBanner === 'amber' && <span className="inline-flex items-center rounded-full bg-yellow-50 px-2.5 py-0.5 text-xs font-medium text-yellow-700">Risk: Amber</span>}
            {candidate.riskBanner === 'green' && <span className="inline-flex items-center rounded-full bg-green-50 px-2.5 py-0.5 text-xs font-medium text-green-700">Risk: Green</span>}
          </div>
        )}
        {Array.isArray(candidate.rule_results) && candidate.rule_results.length > 0 && (
          <div className="mt-4">
            <div className="text-sm font-medium text-gray-700 mb-2">Rules</div>
            <div className="space-y-2">
              {candidate.rule_results.map((r, i) => (
                <div key={`${r.id}-${i}`} className="border border-gray-200 rounded-md p-3 text-sm">
                  <div className="flex items-center justify-between">
                    <div className="font-semibold">{(r.status as any)?.toString()?.toUpperCase?.()}</div>
                    <div className="text-xs text-gray-500">{r.id}</div>
                  </div>
                  <div className="mt-1 text-gray-800">{r.reason}</div>
                  {r.evidence && (<EvidenceView evidence={r.evidence} />)}
                </div>
              ))}
            </div>
          </div>
        )}
      </div>
    </div>
  )
}

function EvidenceView({ evidence }: { evidence: any }) {
  try {
    const rows: Array<{ k: string, v: any }> = []
    const push = (k: string, v: any) => rows.push({ k, v })
    if (typeof evidence.durationMinutes === 'number') push('duration', `${evidence.durationMinutes} min`)
    if (evidence.threshold) push('threshold', JSON.stringify(evidence.threshold))
    if (typeof evidence.mode === 'string') push('mode', evidence.mode)
    if (Array.isArray(evidence.acceptable)) push('acceptable', evidence.acceptable.join(', '))
    if (typeof evidence.hoursBucket === 'string') push('hoursBucket', evidence.hoursBucket)
    if (typeof evidence.referralPresent === 'boolean') push('referralPresent', String(evidence.referralPresent))
    if (typeof evidence.location === 'string') push('location', evidence.location)
    if (typeof evidence.scope === 'string') push('scope', evidence.scope)
    if (typeof evidence.months === 'number') push('months', evidence.months)
    if (typeof evidence.max === 'number') push('max', evidence.max)
    if (Array.isArray(evidence.combinedWith) && evidence.combinedWith.length > 0) push('combinedWith', evidence.combinedWith.join(', '))
    if (typeof evidence.windowStart === 'string') push('windowStart', evidence.windowStart)
    if (typeof evidence.windowEnd === 'string') push('windowEnd', evidence.windowEnd)
    if (Array.isArray(evidence.matches)) push('matches', `${evidence.matches.length} record(s) in window`)
    if (Array.isArray(evidence.overlap)) push('overlap', evidence.overlap.join(', '))

    if (rows.length === 0) return null
    return (
      <div className="mt-2 text-xs text-gray-600">
        <table className="w-full border-separate border-spacing-y-1">
          <tbody>
            {rows.map((r, i) => (
              <tr key={i}>
                <td className="align-top whitespace-nowrap pr-2 text-gray-500">{r.k}</td>
                <td className="align-top break-words">{String(r.v)}</td>
              </tr>
            ))}
          </tbody>
        </table>
      </div>
    )
  } catch {
    return (<pre className="mt-2 text-xs text-gray-600 whitespace-pre-wrap">{JSON.stringify(evidence, null, 2)}</pre>)
  }
}
>>>>>>> 414720cb
<|MERGE_RESOLUTION|>--- conflicted
+++ resolved
@@ -1,4 +1,3 @@
-<<<<<<< HEAD
 "use client";
 
 import { useState, useEffect } from "react";
@@ -20,15 +19,19 @@
         result.itemNum ||
         (result.itemNums ? result.itemNums.join(", ") : "Unknown");
 
+      const score = (() => {
+        const s =
+          typeof result.match_score === "number" ? result.match_score : 0;
+        // If it looks like a percentage (0-100), scale down; otherwise clamp to [0,1]
+        if (s > 1 && s <= 100) return Math.max(0, Math.min(1, s / 100));
+        return Math.max(0, Math.min(1, s));
+      })();
+
       return {
         code,
         title: result.title,
-        score: (() => {
-          const s =
-            typeof result.match_score === "number" ? result.match_score : 0;
-          if (s > 1 && s <= 100) return Math.max(0, Math.min(1, s / 100));
-          return Math.max(0, Math.min(1, s));
-        })(),
+        score,
+        confidence: score,
         short_explain: result.match_reason,
         feature_hits: [`Fee: $${result.fee}`, `Benefit: $${result.benefit}`],
       };
@@ -39,7 +42,7 @@
     candidates,
     signals: {
       duration: 0,
-      mode: "rag" as any, // 你的 Signals 定义里若是联合类型，可在传入 ClaimForm 时兜底
+      mode: "rag" as any,
       after_hours: false,
       chronic: false,
     },
@@ -69,13 +72,29 @@
   const [showJson, setShowJson] = useState(false);
   const [source, setSource] = useState<"local" | "rag">("local");
 
-  // ✅ 多选相关
+  // HEAD branch features: ClaimForm and bulk selection
   const [selectedMap, setSelectedMap] = useState<Record<string, boolean>>({});
   const selectedCount = Object.values(selectedMap).filter(Boolean).length;
-
-  // ✅ 打开 ClaimForm（批量）相关
   const [openForm, setOpenForm] = useState(false);
   const [bulkCodes, setBulkCodes] = useState<string[] | null>(null);
+
+  // Main branch features: validation and explain modal
+  const [selectedCodes, setSelectedCodes] = useState<string[]>([]);
+  const [validating, setValidating] = useState(false);
+  const [validateError, setValidateError] = useState<string | null>(null);
+  const [validation, setValidation] = useState<{
+    ok: boolean;
+    blocked: boolean;
+    conflicts: Array<{ code: string; with: string[] }>;
+    warnings: string[];
+  } | null>(null);
+  const [explainOpen, setExplainOpen] = useState(false);
+  const [explainFor, setExplainFor] = useState<SuggestCandidate | null>(null);
+  const [mbs, setMbs] = useState<any | null>(null);
+  const [mbsLoading, setMbsLoading] = useState(false);
+  const [mbsError, setMbsError] = useState<string | null>(null);
+  const [metrics, setMetrics] = useState<any | null>(null);
+  const [reloading, setReloading] = useState(false);
 
   // 打开 modal 时禁滚（可选）
   useEffect(() => {
@@ -85,6 +104,141 @@
     };
   }, [openForm]);
 
+  // Helper functions for selection management (from main branch)
+  const toggleSelect = (code: string) => {
+    setSelectedCodes((prev) =>
+      prev.includes(code) ? prev.filter((c) => c !== code) : [...prev, code]
+    );
+  };
+
+  const validateSelection = async (codes: string[]) => {
+    try {
+      setValidating(true);
+      setValidateError(null);
+      const apiBase = (
+        process.env.NEXT_PUBLIC_API_BASE || "http://localhost:4000"
+      ).replace(/\/$/, "");
+      const url = `${apiBase}/api/rules/validate-selection`;
+      const res = await fetch(url, {
+        method: "POST",
+        headers: { "Content-Type": "application/json" },
+        body: JSON.stringify({ selectedCodes: codes }),
+      });
+      if (!res.ok) {
+        const data = await res.json().catch(() => null);
+        throw new Error(data?.message || `HTTP ${res.status}`);
+      }
+      const data = await res.json();
+      setValidation(data);
+    } catch (e) {
+      setValidateError(e instanceof Error ? e.message : "Validate failed");
+      setValidation(null);
+    } finally {
+      setValidating(false);
+    }
+  };
+
+  // Re-validate whenever selection changes and we have suggestions
+  useEffect(() => {
+    if (response && selectedCodes.length >= 0) {
+      validateSelection(selectedCodes);
+    }
+    // eslint-disable-next-line react-hooks/exhaustive-deps
+  }, [selectedCodes]);
+
+  const getSelectedRisk = (): "green" | "amber" | "red" | null => {
+    if (!response || !response.candidates) return null;
+    const map = new Map(response.candidates.map((c) => [c.code, c]));
+    const selected = selectedCodes
+      .map((code) => map.get(code))
+      .filter(Boolean) as SuggestCandidate[];
+    if (selected.length === 0) return null;
+    if (validation?.blocked) return "red";
+    if (selected.some((c) => c.compliance === "red")) return "red";
+    if (selected.some((c) => c.compliance === "amber")) return "amber";
+    return "green";
+  };
+
+  const openExplain = (c: SuggestCandidate) => {
+    setExplainFor(c);
+    setExplainOpen(true);
+  };
+
+  const closeExplain = () => {
+    setExplainOpen(false);
+    setExplainFor(null);
+  };
+
+  const handleMbsCodes = async () => {
+    if (!note.trim()) {
+      setMbsError("Please enter a clinical note");
+      return;
+    }
+    try {
+      setMbsLoading(true);
+      setMbsError(null);
+      const apiBase = (
+        process.env.NEXT_PUBLIC_API_BASE || "http://localhost:4000"
+      ).replace(/\/$/, "");
+      const url = `${apiBase}/api/mbs-codes`;
+      const body = {
+        episode_id: "ui-demo",
+        note_text: note.trim(),
+        attachments: [],
+        options: { top_k: topN, return_spans: true },
+      };
+      const res = await fetch(url, {
+        method: "POST",
+        headers: { "Content-Type": "application/json" },
+        body: JSON.stringify(body),
+      });
+      if (!res.ok) {
+        const data = await res.json().catch(() => null);
+        throw new Error(data?.message || `HTTP ${res.status}`);
+      }
+      const data = await res.json();
+      setMbs(data);
+    } catch (e) {
+      setMbsError(e instanceof Error ? e.message : "Call /mbs-codes failed");
+      setMbs(null);
+    } finally {
+      setMbsLoading(false);
+    }
+  };
+
+  const fetchMetrics = async () => {
+    try {
+      const apiBase = (
+        process.env.NEXT_PUBLIC_API_BASE || "http://localhost:4000"
+      ).replace(/\/$/, "");
+      const url = `${apiBase}/api/mbs-admin/metrics/snapshot`;
+      const res = await fetch(url);
+      if (!res.ok) throw new Error(`HTTP ${res.status}`);
+      const data = await res.json();
+      setMetrics(data);
+    } catch (e) {
+      setMetrics({ error: e instanceof Error ? e.message : "failed" });
+    }
+  };
+
+  const hotReload = async () => {
+    try {
+      setReloading(true);
+      const apiBase = (
+        process.env.NEXT_PUBLIC_API_BASE || "http://localhost:4000"
+      ).replace(/\/$/, "");
+      const url = `${apiBase}/api/mbs-admin/reload`;
+      const res = await fetch(url, { method: "POST" });
+      if (!res.ok) throw new Error(`HTTP ${res.status}`);
+      await res.json().catch(() => ({}));
+    } catch (e) {
+      // no-op
+    } finally {
+      setReloading(false);
+      fetchMetrics();
+    }
+  };
+
   const handleSubmit = async (e: React.FormEvent) => {
     e.preventDefault();
 
@@ -98,6 +252,9 @@
     setResponse(null);
     setStatus(null);
     setLatencyMs(null);
+    setSelectedCodes([]);
+    setValidation(null);
+    setValidateError(null);
 
     try {
       const apiBase = (
@@ -152,7 +309,7 @@
         setResponse(convertedData);
       }
     } catch (err) {
-      console.error("Error calling /suggest:", err);
+      console.error("Error calling API:", err);
       setError(
         err instanceof Error ? err.message : "Failed to get suggestions"
       );
@@ -166,38 +323,35 @@
     setTopN(5);
     setResponse(null);
     setError(null);
-    setSelectedMap({});
-  };
-
-  // ✅ 生成被选中的 codes，并打开 ClaimForm
+    setSelectedCodes([]);
+    setValidation(null);
+    setValidateError(null);
+    setMbs(null);
+    setMbsError(null);
+  };
+
+  // HEAD branch features: bulk selection
+  const selectAll = () => {
+    if (response?.candidates) {
+      const newSelectedMap: Record<string, boolean> = {};
+      response.candidates.forEach((c) => {
+        newSelectedMap[c.code] = true;
+      });
+      setSelectedMap(newSelectedMap);
+    }
+  };
+
+  const clearSelection = () => setSelectedMap({});
+
   const openClaimWithSelected = () => {
-    if (!response?.candidates) return;
-    const picked: string[] = [];
-    response.candidates.forEach((c, idx) => {
-      const key = `${c.code}#${idx}`;
-      if (selectedMap[key]) picked.push(c.code);
-    });
-    const codes = explodeCodes(picked);
-    if (codes.length === 0) return;
-
-    // 可选：限制最多 N 条，避免 UI 过挤
-    const MAX = 10;
-    const finalCodes = codes.slice(0, MAX);
-
-    setBulkCodes(finalCodes);
+    const selectedCodes = Object.keys(selectedMap).filter(
+      (code) => selectedMap[code]
+    );
+    if (selectedCodes.length === 0) return;
+
+    setBulkCodes(selectedCodes);
     setOpenForm(true);
   };
-
-  // ✅ 全选/清空
-  const selectAll = () => {
-    if (!response?.candidates) return;
-    const map: Record<string, boolean> = {};
-    response.candidates.forEach((c, idx) => {
-      map[`${c.code}#${idx}`] = true;
-    });
-    setSelectedMap(map);
-  };
-  const clearSelection = () => setSelectedMap({});
 
   return (
     <div className="space-y-8">
@@ -212,11 +366,80 @@
         </p>
       </div>
 
+      {/* Top Risk Banner + Actions */}
+      {response && (
+        <div className="max-w-4xl mx-auto">
+          <div className="border border-gray-200 rounded-lg p-3 flex items-center justify-between">
+            <div className="flex items-center gap-3 text-sm">
+              <span className="text-gray-700">Selected:</span>
+              <span className="font-semibold text-gray-900">{selectedCodes.length}</span>
+              {(() => {
+                const risk = getSelectedRisk();
+                if (!risk) return null;
+                if (risk === "red")
+                  return (
+                    <span className="inline-flex items-center rounded-full bg-red-50 px-2.5 py-0.5 text-xs font-medium text-red-700">
+                      Risk: Red
+                    </span>
+                  );
+                if (risk === "amber")
+                  return (
+                    <span className="inline-flex items-center rounded-full bg-yellow-50 px-2.5 py-0.5 text-xs font-medium text-yellow-700">
+                      Risk: Amber
+                    </span>
+                  );
+                return (
+                  <span className="inline-flex items-center rounded-full bg-green-50 px-2.5 py-0.5 text-xs font-medium text-green-700">
+                    Risk: Green
+                  </span>
+                );
+              })()}
+              {validation && (
+                validation.blocked ? (
+                  <span className="inline-flex items-center rounded-full bg-red-50 px-2.5 py-0.5 text-xs font-medium text-red-700">
+                    Blocked
+                  </span>
+                ) : (
+                  <span className="inline-flex items-center rounded-full bg-green-50 px-2.5 py-0.5 text-xs font-medium text-green-700">
+                    No blocking conflicts
+                  </span>
+                )
+              )}
+            </div>
+            <div className="flex items-center gap-2">
+              <button
+                type="button"
+                className="btn-secondary text-sm"
+                disabled={
+                  !response || selectedCodes.length === 0 || !!validation?.blocked
+                }
+                onClick={() => alert("Referral draft generated (demo).")}
+              >
+                Generate Referral
+              </button>
+              <button
+                type="button"
+                className="btn-primary text-sm"
+                disabled={
+                  !response || selectedCodes.length === 0 || !!validation?.blocked
+                }
+                onClick={() => alert("FHIR Claim payload created (demo).")}
+              >
+                Create Claim
+              </button>
+            </div>
+          </div>
+        </div>
+      )}
+
       {/* Input Form */}
       <div className="card max-w-4xl mx-auto">
         <form onSubmit={handleSubmit} className="space-y-6">
           <div>
-            <label htmlFor="clinical-note" className="form-label">
+            <label
+              htmlFor="clinical-note"
+              className="form-label"
+            >
               Clinical Notes / SOAP Documentation
             </label>
             <textarea
@@ -283,6 +506,21 @@
                 disabled={loading}
               >
                 Clear
+              </button>
+              <button
+                type="button"
+                onClick={fetchMetrics}
+                className="btn-secondary"
+              >
+                Metrics
+              </button>
+              <button
+                type="button"
+                onClick={hotReload}
+                className="btn-secondary"
+                disabled={reloading}
+              >
+                {reloading ? "Hot Reloading..." : "Hot Reload"}
               </button>
               <button
                 type="submit"
@@ -317,6 +555,14 @@
                   "Get Suggestions"
                 )}
               </button>
+              <button
+                type="button"
+                className="btn-secondary"
+                disabled={mbsLoading || !note.trim()}
+                onClick={handleMbsCodes}
+              >
+                {mbsLoading ? "Running /mbs-codes..." : "Run /mbs-codes"}
+              </button>
             </div>
           </div>
         </form>
@@ -424,6 +670,43 @@
               </div>
             </div>
 
+            {/* Selection + Validation */}
+            <div className="mb-4 text-sm">
+              <div className="flex items-center justify-between">
+                <div>
+                  <span className="font-medium text-gray-700">Selected:</span>
+                  <span className="ml-2 text-gray-900">{selectedCodes.length}</span>
+                </div>
+                {validating && (
+                  <span className="text-xs text-gray-500">Validating selection...</span>
+                )}
+              </div>
+              {validation && (
+                <div className="mt-2">
+                  {validation.blocked ? (
+                    <div className="inline-flex items-center rounded-md bg-red-50 px-2.5 py-1 text-xs font-medium text-red-700">
+                      Blocked: conflicts detected
+                    </div>
+                  ) : (
+                    <div className="inline-flex items-center rounded-md bg-green-50 px-2.5 py-1 text-xs font-medium text-green-700">
+                      No blocking conflicts
+                    </div>
+                  )}
+                  {Array.isArray(validation.warnings) &&
+                    validation.warnings.length > 0 && (
+                      <ul className="mt-2 list-disc list-inside text-gray-700">
+                        {validation.warnings.map((w, i) => (
+                          <li key={i}>{w}</li>
+                        ))}
+                      </ul>
+                    )}
+                </div>
+              )}
+              {validateError && (
+                <div className="mt-2 text-xs text-red-600">{validateError}</div>
+              )}
+            </div>
+
             {/* Empty state */}
             {(!response.candidates || response.candidates.length === 0) && (
               <div className="bg-gray-50 border border-dashed border-gray-300 rounded-lg p-6 text-center text-sm text-gray-600">
@@ -432,45 +715,69 @@
               </div>
             )}
 
-            {/* Candidate cards（✅ 加了复选框） */}
-            <div className="space-y-3">
-              {response.candidates?.map((c, idx) => {
-                const key = `${c.code}#${idx}`;
-                return (
+            {/* Main content with right selected panel */}
+            <div className="grid grid-cols-1 lg:grid-cols-3 gap-4">
+              <div className="lg:col-span-2 space-y-3">
+                {response.candidates?.map((c, idx) => (
                   <div
-                    key={key}
+                    key={`${c.code}-${idx}`}
                     className="border border-gray-200 rounded-lg p-4"
                   >
                     <div className="flex items-start justify-between">
-                      <div className="flex items-start gap-3">
-                        <input
-                          type="checkbox"
-                          className="mt-1"
-                          checked={!!selectedMap[key]}
-                          onChange={(e) =>
-                            setSelectedMap((prev) => ({
-                              ...prev,
-                              [key]: e.target.checked,
-                            }))
-                          }
-                          aria-label={`Select ${c.code}`}
-                        />
-                        <div>
-                          <div className="text-sm text-gray-500">
-                            #{idx + 1}
-                          </div>
-                          <div className="text-base font-semibold text-gray-900">
-                            {c.code} · {c.title}
-                          </div>
+                      <div>
+                        <div className="text-sm text-gray-500">#{idx + 1}</div>
+                        <div className="text-base font-semibold text-gray-900">
+                          {c.code} · {c.title}
                         </div>
                       </div>
                       <div className="text-right">
-                        <div className="text-xs text-gray-500">Score</div>
+                        <div className="text-xs text-gray-500">Score / Conf.</div>
                         <div className="text-lg font-bold text-gray-900">
                           {c.score?.toFixed(3)}
+                          {typeof c.confidence === "number"
+                            ? ` / ${c.confidence.toFixed(2)}`
+                            : ""}
+                        </div>
+                        <div className="mt-2 flex items-center justify-end space-x-3">
+                          <label className="inline-flex items-center space-x-2 text-xs text-gray-700">
+                            <input
+                              type="checkbox"
+                              className="form-checkbox"
+                              checked={selectedCodes.includes(c.code)}
+                              onChange={() => toggleSelect(c.code)}
+                            />
+                            <span>Select</span>
+                          </label>
+                          <button
+                            type="button"
+                            className="btn-secondary text-xs"
+                            onClick={() => openExplain(c)}
+                          >
+                            Explain
+                          </button>
                         </div>
                       </div>
                     </div>
+
+                    {c.compliance && (
+                      <div className="mt-2">
+                        {c.compliance === "green" && (
+                          <span className="inline-flex items-center rounded-full bg-green-50 px-2.5 py-0.5 text-xs font-medium text-green-700">
+                            Compliance: Green
+                          </span>
+                        )}
+                        {c.compliance === "amber" && (
+                          <span className="inline-flex items-center rounded-full bg-yellow-50 px-2.5 py-0.5 text-xs font-medium text-yellow-700">
+                            Compliance: Amber
+                          </span>
+                        )}
+                        {c.compliance === "red" && (
+                          <span className="inline-flex items-center rounded-full bg-red-50 px-2.5 py-0.5 text-xs font-medium text-red-700">
+                            Compliance: Red
+                          </span>
+                        )}
+                      </div>
+                    )}
 
                     {c.short_explain && (
                       <div className="mt-2 text-sm text-gray-700">
@@ -478,44 +785,37 @@
                       </div>
                     )}
 
-                    {Array.isArray(c.rule_results) &&
-                      c.rule_results.length > 0 && (
-                        <div className="mt-3 text-sm">
-                          <div className="text-xs font-medium text-gray-600 mb-1">
-                            Rules
-                          </div>
-                          <ul className="list-disc list-inside space-y-1">
-                            {c.rule_results.map((r, i) => (
-                              <li
-                                key={`${r.id}-${i}`}
-                                className="text-gray-700"
-                              >
-                                <span className="font-semibold">
-                                  {(r.status as any)
-                                    ?.toString()
-                                    ?.toUpperCase?.()}
-                                </span>
-                                {": "}
-                                {r.reason}
-                              </li>
-                            ))}
-                          </ul>
+                    {Array.isArray(c.rule_results) && c.rule_results.length > 0 && (
+                      <div className="mt-3 text-sm">
+                        <div className="text-xs font-medium text-gray-600 mb-1">
+                          Rules
                         </div>
-                      )}
-
-                    {Array.isArray(c.feature_hits) &&
-                      c.feature_hits.length > 0 && (
-                        <div className="mt-3 flex flex-wrap gap-2">
-                          {c.feature_hits.map((f, i) => (
-                            <span
-                              key={`${f}-${i}`}
-                              className="inline-flex items-center rounded-full bg-blue-50 px-2.5 py-0.5 text-xs font-medium text-blue-700"
-                            >
-                              {f}
-                            </span>
+                        <ul className="list-disc list-inside space-y-1">
+                          {c.rule_results.map((r, i) => (
+                            <li key={`${r.id}-${i}`} className="text-gray-700">
+                              <span className="font-semibold">
+                                {(r.status as any)?.toString()?.toUpperCase?.()}
+                              </span>
+                              {": "}
+                              {r.reason}
+                            </li>
                           ))}
-                        </div>
-                      )}
+                        </ul>
+                      </div>
+                    )}
+
+                    {Array.isArray(c.feature_hits) && c.feature_hits.length > 0 && (
+                      <div className="mt-3 flex flex-wrap gap-2">
+                        {c.feature_hits.map((f, i) => (
+                          <span
+                            key={`${f}-${i}`}
+                            className="inline-flex items-center rounded-full bg-blue-50 px-2.5 py-0.5 text-xs font-medium text-blue-700"
+                          >
+                            {f}
+                          </span>
+                        ))}
+                      </div>
+                    )}
 
                     {c.score_breakdown && (
                       <div className="mt-3 text-xs text-gray-500">
@@ -526,8 +826,8 @@
                       </div>
                     )}
                   </div>
-                );
-              })}
+                ))}
+              </div>
             </div>
 
             {/* Raw JSON toggle */}
@@ -645,813 +945,10 @@
           </div>
         </div>
       </div>
+
+      <ExplainModal open={explainOpen} onClose={closeExplain} candidate={explainFor} />
     </div>
   );
-}
-=======
-'use client'
-
-import { useState, useEffect } from 'react'
-import type { SuggestRequest, SuggestResponse, RagRequest, RagResponse, RagResult, SuggestCandidate } from '@mbspro/shared'
-
-// Convert RAG API response to our internal format
-const convertRagToSuggest = (ragResponse: RagResponse): SuggestResponse => {
-  const candidates: SuggestCandidate[] = ragResponse.results.map((result: RagResult) => {
-    // Handle both single itemNum and multiple itemNums
-    const code = result.itemNum || (result.itemNums ? result.itemNums.join(', ') : 'Unknown');
-    
-    const score = (() => {
-        const s = typeof result.match_score === 'number' ? result.match_score : 0;
-        // If it looks like a percentage (0-100), scale down; otherwise clamp to [0,1]
-        if (s > 1 && s <= 100) return Math.max(0, Math.min(1, s / 100));
-        return Math.max(0, Math.min(1, s));
-      })();
-    return {
-      code,
-      title: result.title,
-      score,
-      confidence: score,
-      short_explain: result.match_reason,
-      feature_hits: [`Fee: $${result.fee}`, `Benefit: $${result.benefit}`]
-    };
-  });
-
-  return {
-    candidates,
-    signals: {
-      duration: 0,
-      mode: 'rag',
-      after_hours: false,
-      chronic: false
-    }
-  };
-};
-
-export default function HomePage() {
-  const [note, setNote] = useState('')
-  const [topN, setTopN] = useState<number>(5)
-  const [response, setResponse] = useState<SuggestResponse | null>(null)
-  const [loading, setLoading] = useState(false)
-  const [error, setError] = useState<string | null>(null)
-  const [status, setStatus] = useState<number | null>(null)
-  const [latencyMs, setLatencyMs] = useState<number | null>(null)
-  const [showJson, setShowJson] = useState(false)
-  const [source, setSource] = useState<'local' | 'rag'>('local')
-  const [selectedCodes, setSelectedCodes] = useState<string[]>([])
-  const [validating, setValidating] = useState(false)
-  const [validateError, setValidateError] = useState<string | null>(null)
-  const [validation, setValidation] = useState<{ ok: boolean, blocked: boolean, conflicts: Array<{ code: string, with: string[] }>, warnings: string[] } | null>(null)
-  const [explainOpen, setExplainOpen] = useState(false)
-  const [explainFor, setExplainFor] = useState<SuggestCandidate | null>(null)
-  const [mbs, setMbs] = useState<any | null>(null)
-  const [mbsLoading, setMbsLoading] = useState(false)
-  const [mbsError, setMbsError] = useState<string | null>(null)
-  const [metrics, setMetrics] = useState<any | null>(null)
-  const [reloading, setReloading] = useState(false)
-
-  const handleSubmit = async (e: React.FormEvent) => {
-    e.preventDefault()
-    
-    if (!note.trim()) {
-      setError('Please enter a clinical note')
-      return
-    }
-
-    setLoading(true)
-    setError(null)
-    setResponse(null)
-    setStatus(null)
-    setLatencyMs(null)
-    setSelectedCodes([])
-    setValidation(null)
-    setValidateError(null)
-
-    try {
-      const apiBase = (process.env.NEXT_PUBLIC_API_BASE || 'http://localhost:4000').replace(/\/$/, '')
-      const started = performance.now()
-
-      if (source === 'local') {
-        // Call local suggest pipeline
-        const suggestUrl = `${apiBase}/api/suggest`
-        const body: SuggestRequest = { note: note.trim(), topN: topN > 0 ? topN : 5 }
-        const res = await fetch(suggestUrl, {
-          method: 'POST',
-          headers: { 'Content-Type': 'application/json' },
-          body: JSON.stringify(body),
-        })
-        setStatus(res.status)
-        const elapsed = performance.now() - started
-        setLatencyMs(Math.round(elapsed))
-        if (!res.ok) {
-          const errorData = await res.json().catch(() => null)
-          throw new Error(errorData?.message || `HTTP ${res.status}: ${res.statusText}`)
-        }
-        const data: SuggestResponse = await res.json()
-        setResponse(data)
-      } else {
-        // Call internal RAG endpoint and convert
-        const ragUrl = `${apiBase}/api/rag/query`
-        const requestBody: RagRequest = { query: note.trim(), top: topN > 0 ? topN : 5 }
-        const res = await fetch(ragUrl, {
-          method: 'POST',
-          headers: { 'Content-Type': 'application/json' },
-          body: JSON.stringify(requestBody),
-        })
-        setStatus(res.status)
-        const elapsed = performance.now() - started
-        setLatencyMs(Math.round(elapsed))
-        if (!res.ok) {
-          const errorData = await res.json().catch(() => null)
-          throw new Error(errorData?.message || `HTTP ${res.status}: ${res.statusText}`)
-        }
-        const ragData: RagResponse = await res.json()
-        const convertedData = convertRagToSuggest(ragData)
-        setResponse(convertedData)
-      }
-    } catch (err) {
-      console.error('Error calling /suggest:', err)
-      setError(err instanceof Error ? err.message : 'Failed to get suggestions')
-    } finally {
-      setLoading(false)
-    }
-  }
-
-  const clearForm = () => {
-    setNote('')
-    setTopN(5)
-    setResponse(null)
-    setError(null)
-    setSelectedCodes([])
-    setValidation(null)
-    setValidateError(null)
-    setMbs(null)
-    setMbsError(null)
-  }
-
-  const toggleSelect = (code: string) => {
-    setSelectedCodes((prev) => prev.includes(code) ? prev.filter(c => c !== code) : [...prev, code])
-  }
-  const removeCode = (code: string) => setSelectedCodes((prev) => prev.filter((c) => c !== code))
-
-  const validateSelection = async (codes: string[]) => {
-    try {
-      setValidating(true)
-      setValidateError(null)
-      const apiBase = (process.env.NEXT_PUBLIC_API_BASE || 'http://localhost:4000').replace(/\/$/, '')
-      const url = `${apiBase}/api/rules/validate-selection`
-      const res = await fetch(url, {
-        method: 'POST',
-        headers: { 'Content-Type': 'application/json' },
-        body: JSON.stringify({ selectedCodes: codes }),
-      })
-      if (!res.ok) {
-        const data = await res.json().catch(() => null)
-        throw new Error(data?.message || `HTTP ${res.status}`)
-      }
-      const data = await res.json()
-      setValidation(data)
-    } catch (e) {
-      setValidateError(e instanceof Error ? e.message : 'Validate failed')
-      setValidation(null)
-    } finally {
-      setValidating(false)
-    }
-  }
-
-  // Re-validate whenever selection changes and we have suggestions
-  useEffect(() => {
-    if (response && selectedCodes.length >= 0) {
-      validateSelection(selectedCodes)
-    }
-    // eslint-disable-next-line react-hooks/exhaustive-deps
-  }, [selectedCodes])
-
-  const getSelectedRisk = (): 'green' | 'amber' | 'red' | null => {
-    if (!response || !response.candidates) return null
-    const map = new Map(response.candidates.map(c => [c.code, c]))
-    const selected = selectedCodes.map(code => map.get(code)).filter(Boolean) as SuggestCandidate[]
-    if (selected.length === 0) return null
-    if (validation?.blocked) return 'red'
-    if (selected.some(c => c.compliance === 'red')) return 'red'
-    if (selected.some(c => c.compliance === 'amber')) return 'amber'
-    return 'green'
-  }
-
-  const openExplain = (c: SuggestCandidate) => {
-    setExplainFor(c)
-    setExplainOpen(true)
-  }
-  const closeExplain = () => {
-    setExplainOpen(false)
-    setExplainFor(null)
-  }
-
-  const handleMbsCodes = async () => {
-    if (!note.trim()) {
-      setMbsError('Please enter a clinical note')
-      return
-    }
-    try {
-      setMbsLoading(true)
-      setMbsError(null)
-      const apiBase = (process.env.NEXT_PUBLIC_API_BASE || 'http://localhost:4000').replace(/\/$/, '')
-      const url = `${apiBase}/api/mbs-codes`
-      const body = {
-        episode_id: 'ui-demo',
-        note_text: note.trim(),
-        attachments: [],
-        options: { top_k: topN, return_spans: true }
-      }
-      const res = await fetch(url, { method: 'POST', headers: { 'Content-Type': 'application/json' }, body: JSON.stringify(body) })
-      if (!res.ok) {
-        const data = await res.json().catch(() => null)
-        throw new Error(data?.message || `HTTP ${res.status}`)
-      }
-      const data = await res.json()
-      setMbs(data)
-    } catch (e) {
-      setMbsError(e instanceof Error ? e.message : 'Call /mbs-codes failed')
-      setMbs(null)
-    } finally {
-      setMbsLoading(false)
-    }
-  }
-
-  const fetchMetrics = async () => {
-    try {
-      const apiBase = (process.env.NEXT_PUBLIC_API_BASE || 'http://localhost:4000').replace(/\/$/, '')
-      const url = `${apiBase}/api/mbs-admin/metrics/snapshot`
-      const res = await fetch(url)
-      if (!res.ok) throw new Error(`HTTP ${res.status}`)
-      const data = await res.json()
-      setMetrics(data)
-    } catch (e) {
-      setMetrics({ error: e instanceof Error ? e.message : 'failed' })
-    }
-  }
-
-  const hotReload = async () => {
-    try {
-      setReloading(true)
-      const apiBase = (process.env.NEXT_PUBLIC_API_BASE || 'http://localhost:4000').replace(/\/$/, '')
-      const url = `${apiBase}/api/mbs-admin/reload`
-      const res = await fetch(url, { method: 'POST' })
-      if (!res.ok) throw new Error(`HTTP ${res.status}`)
-      await res.json().catch(() => ({}))
-    } catch (e) {
-      // no-op
-    } finally {
-      setReloading(false)
-      fetchMetrics()
-    }
-  }
-
-  return (
-    <div className="space-y-8">
-      {/* Header Section */}
-      <div className="text-center">
-        <h2 className="text-3xl font-bold text-gray-900 mb-2">
-          MBS Item Suggestions
-        </h2>
-        <p className="text-lg text-gray-600 max-w-2xl mx-auto">
-          Enter your clinical notes or SOAP documentation to receive AI-powered MBS item suggestions
-        </p>
-      </div>
-
-      {/* Top Risk Banner + Actions */}
-      {response && (
-        <div className="max-w-4xl mx-auto">
-          <div className="border border-gray-200 rounded-lg p-3 flex items-center justify-between">
-            <div className="flex items-center gap-3 text-sm">
-              <span className="text-gray-700">Selected:</span>
-              <span className="font-semibold text-gray-900">{selectedCodes.length}</span>
-              {(() => {
-                const risk = getSelectedRisk()
-                if (!risk) return null
-                if (risk === 'red') return (<span className="inline-flex items-center rounded-full bg-red-50 px-2.5 py-0.5 text-xs font-medium text-red-700">Risk: Red</span>)
-                if (risk === 'amber') return (<span className="inline-flex items-center rounded-full bg-yellow-50 px-2.5 py-0.5 text-xs font-medium text-yellow-700">Risk: Amber</span>)
-                return (<span className="inline-flex items-center rounded-full bg-green-50 px-2.5 py-0.5 text-xs font-medium text-green-700">Risk: Green</span>)
-              })()}
-              {validation && (
-                validation.blocked ? (
-                  <span className="inline-flex items-center rounded-full bg-red-50 px-2.5 py-0.5 text-xs font-medium text-red-700">Blocked</span>
-                ) : (
-                  <span className="inline-flex items-center rounded-full bg-green-50 px-2.5 py-0.5 text-xs font-medium text-green-700">No blocking conflicts</span>
-                )
-              )}
-            </div>
-            <div className="flex items-center gap-2">
-              <button type="button" className="btn-secondary text-sm" disabled={!response || selectedCodes.length === 0 || !!validation?.blocked} onClick={() => alert('Referral draft generated (demo).')}>
-                Generate Referral
-              </button>
-              <button type="button" className="btn-primary text-sm" disabled={!response || selectedCodes.length === 0 || !!validation?.blocked} onClick={() => alert('FHIR Claim payload created (demo).')}>
-                Create Claim
-              </button>
-            </div>
-          </div>
-        </div>
-      )}
-
-      {/* Input Form */}
-      <div className="card max-w-4xl mx-auto">
-        <form onSubmit={handleSubmit} className="space-y-6">
-          <div>
-            <label htmlFor="clinical-note" className="form-label">
-              Clinical Notes / SOAP Documentation
-            </label>
-            <textarea
-              id="clinical-note"
-              rows={8}
-              className="form-textarea"
-              placeholder="Enter your clinical notes here... 
-
-Example:
-- Patient presents with chronic lower back pain
-- Duration: 6 months, worsening over past 2 weeks  
-- Physical examination shows limited range of motion
-- Discussed treatment options and pain management strategies
-- Prescribed physiotherapy and reviewed in 2 weeks"
-              value={note}
-              onChange={(e) => setNote(e.target.value)}
-              disabled={loading}
-            />
-            <div className="mt-1 text-sm text-gray-500">
-              {note.length} characters
-            </div>
-          </div>
-
-          <div className="flex flex-col sm:flex-row sm:items-end sm:space-x-4 space-y-4 sm:space-y-0">
-            <div className="flex-1">
-              <label htmlFor="top-n" className="form-label">
-                Maximum Suggestions
-              </label>
-              <select
-                id="top-n"
-                className="form-textarea"
-                value={topN}
-                onChange={(e) => setTopN(parseInt(e.target.value))}
-                disabled={loading}
-              >
-                <option value={1}>1 suggestions</option>
-                <option value={3}>3 suggestions</option>
-                <option value={5}>5 suggestions</option>
-                {/* <option value={10}>10 suggestions</option> */}
-              </select>
-            </div>
-
-            <div className="flex-1">
-              <label htmlFor="source" className="form-label">
-                Data Source
-              </label>
-              <select
-                id="source"
-                className="form-textarea"
-                value={source}
-                onChange={(e) => setSource(e.target.value as 'local' | 'rag')}
-                disabled={loading}
-              >
-                <option value="local">Local (/api/suggest)</option>
-                <option value="rag">RAG (/api/rag/query)</option>
-              </select>
-            </div>
-
-            <div className="flex space-x-3">
-              <button
-                type="button"
-                onClick={clearForm}
-                className="btn-secondary"
-                disabled={loading}
-              >
-                Clear
-              </button>
-              <button
-                type="button"
-                onClick={fetchMetrics}
-                className="btn-secondary"
-              >
-                Metrics
-              </button>
-              <button
-                type="button"
-                onClick={hotReload}
-                className="btn-secondary"
-                disabled={reloading}
-              >
-                {reloading ? 'Hot Reloading...' : 'Hot Reload'}
-              </button>
-              <button
-                type="submit"
-                className="btn-primary"
-                disabled={loading || !note.trim()}
-              >
-                {loading ? (
-                  <span className="flex items-center">
-                    <svg className="animate-spin -ml-1 mr-2 h-4 w-4 text-white" xmlns="http://www.w3.org/2000/svg" fill="none" viewBox="0 0 24 24">
-                      <circle className="opacity-25" cx="12" cy="12" r="10" stroke="currentColor" strokeWidth="4"></circle>
-                      <path className="opacity-75" fill="currentColor" d="M4 12a8 8 0 018-8V0C5.373 0 0 5.373 0 12h4zm2 5.291A7.962 7.962 0 014 12H0c0 3.042 1.135 5.824 3 7.938l3-2.647z"></path>
-                    </svg>
-                    Getting Suggestions...
-                  </span>
-                ) : (
-                  'Get Suggestions'
-                )}
-              </button>
-              <button
-                type="button"
-                className="btn-secondary"
-                disabled={mbsLoading || !note.trim()}
-                onClick={handleMbsCodes}
-              >
-                {mbsLoading ? 'Running /mbs-codes...' : 'Run /mbs-codes'}
-              </button>
-            </div>
-          </div>
-        </form>
-      </div>
-
-      {/* Error State */}
-      {error && (
-        <div className="max-w-4xl mx-auto">
-          <div className="bg-red-50 border border-red-200 rounded-lg p-4">
-            <div className="flex">
-              <div className="flex-shrink-0">
-                <svg className="h-5 w-5 text-red-400" viewBox="0 0 20 20" fill="currentColor">
-                  <path fillRule="evenodd" d="M10 18a8 8 0 100-16 8 8 0 000 16zM8.707 7.293a1 1 0 00-1.414 1.414L8.586 10l-1.293 1.293a1 1 0 101.414 1.414L10 11.414l1.293 1.293a1 1 0 001.414-1.414L11.414 10l1.293-1.293a1 1 0 00-1.414-1.414L10 8.586 8.707 7.293z" clipRule="evenodd" />
-                </svg>
-              </div>
-              <div className="ml-3">
-                <h3 className="text-sm font-medium text-red-800">
-                  Error
-                </h3>
-                <div className="mt-1 text-sm text-red-700">
-                  {error}
-                </div>
-              </div>
-            </div>
-          </div>
-        </div>
-      )}
-
-      {/* Results Panel */}
-      {response && (
-        <div className="max-w-4xl mx-auto">
-          <div className="card">
-            <div className="mb-4">
-              <h3 className="text-lg font-semibold text-gray-900 mb-2">
-                Suggestions
-              </h3>
-              <div className="text-sm text-gray-600">
-                From{' '}
-                <code className="bg-gray-100 px-1 rounded">
-                  {source === 'local' ? 'POST /suggest' : 'POST /rag/query'}
-                </code>
-              </div>
-            </div>
-
-            {/* Summary */}
-            <div className="grid grid-cols-1 sm:grid-cols-4 gap-4 text-sm mb-4">
-              <div>
-                <span className="font-medium text-gray-700">Candidates:</span>
-                <span className="ml-2 text-gray-900">{response.candidates?.length || 0}</span>
-              </div>
-              <div>
-                <span className="font-medium text-gray-700">Signals:</span>
-                <span className="ml-2 text-gray-900">{response.signals ? 'Yes' : 'None'}</span>
-              </div>
-              <div>
-                <span className="font-medium text-gray-700">HTTP:</span>
-                <span className="ml-2 text-gray-900">{status ?? '-'}
-                </span>
-              </div>
-              <div>
-                <span className="font-medium text-gray-700">Latency:</span>
-                <span className="ml-2 text-gray-900">{latencyMs != null ? `${latencyMs} ms` : '-'}</span>
-              </div>
-            </div>
-
-            {/* Selection + Validation */}
-            <div className="mb-4 text-sm">
-              <div className="flex items-center justify-between">
-                <div>
-                  <span className="font-medium text-gray-700">Selected:</span>
-                  <span className="ml-2 text-gray-900">{selectedCodes.length}</span>
-                </div>
-                {validating && (
-                  <span className="text-xs text-gray-500">Validating selection...</span>
-                )}
-              </div>
-              {validation && (
-                <div className="mt-2">
-                  {validation.blocked ? (
-                    <div className="inline-flex items-center rounded-md bg-red-50 px-2.5 py-1 text-xs font-medium text-red-700">Blocked: conflicts detected</div>
-                  ) : (
-                    <div className="inline-flex items-center rounded-md bg-green-50 px-2.5 py-1 text-xs font-medium text-green-700">No blocking conflicts</div>
-                  )}
-                  {Array.isArray(validation.warnings) && validation.warnings.length > 0 && (
-                    <ul className="mt-2 list-disc list-inside text-gray-700">
-                      {validation.warnings.map((w, i) => (
-                        <li key={i}>{w}</li>
-                      ))}
-                    </ul>
-                  )}
-                </div>
-              )}
-              {validateError && (
-                <div className="mt-2 text-xs text-red-600">{validateError}</div>
-              )}
-            </div>
-
-            {/* Empty state */}
-            {(!response.candidates || response.candidates.length === 0) && (
-              <div className="bg-gray-50 border border-dashed border-gray-300 rounded-lg p-6 text-center text-sm text-gray-600">
-                No suggestions were found. Try refining the note or increasing Top-N.
-              </div>
-            )}
-
-            {/* Main content with right selected panel */}
-            <div className="grid grid-cols-1 lg:grid-cols-3 gap-4">
-              <div className="lg:col-span-2 space-y-3">
-              {response.candidates?.map((c, idx) => (
-                <div key={`${c.code}-${idx}`} className="border border-gray-200 rounded-lg p-4">
-                  <div className="flex items-start justify-between">
-                    <div>
-                      <div className="text-sm text-gray-500">#{idx + 1}</div>
-                      <div className="text-base font-semibold text-gray-900">
-                        {c.code} · {c.title}
-                      </div>
-                    </div>
-                    <div className="text-right">
-                      <div className="text-xs text-gray-500">Score / Conf.</div>
-                      <div className="text-lg font-bold text-gray-900">{c.score?.toFixed(3)}{typeof c.confidence === 'number' ? ` / ${c.confidence.toFixed(2)}` : ''}</div>
-                      <div className="mt-2 flex items-center justify-end space-x-3">
-                        <label className="inline-flex items-center space-x-2 text-xs text-gray-700">
-                          <input type="checkbox" className="form-checkbox" checked={selectedCodes.includes(c.code)} onChange={() => toggleSelect(c.code)} />
-                          <span>Select</span>
-                        </label>
-                        <button type="button" className="btn-secondary text-xs" onClick={() => openExplain(c)}>Explain</button>
-                      </div>
-                    </div>
-                  </div>
-
-                  {c.compliance && (
-                    <div className="mt-2">
-                      {c.compliance === 'green' && (
-                        <span className="inline-flex items-center rounded-full bg-green-50 px-2.5 py-0.5 text-xs font-medium text-green-700">
-                          Compliance: Green
-                        </span>
-                      )}
-                      {c.compliance === 'amber' && (
-                        <span className="inline-flex items-center rounded-full bg-yellow-50 px-2.5 py-0.5 text-xs font-medium text-yellow-700">
-                          Compliance: Amber
-                        </span>
-                      )}
-                      {c.compliance === 'red' && (
-                        <span className="inline-flex items-center rounded-full bg-red-50 px-2.5 py-0.5 text-xs font-medium text-red-700">
-                          Compliance: Red
-                        </span>
-                      )}
-                    </div>
-                  )}
-
-                  {c.riskBanner && (
-                    <div className="mt-2">
-                      {c.riskBanner === 'green' && (
-                        <span className="inline-flex items-center rounded-full bg-green-50 px-2.5 py-0.5 text-xs font-medium text-green-700">Risk: Green</span>
-                      )}
-                      {c.riskBanner === 'amber' && (
-                        <span className="inline-flex items-center rounded-full bg-yellow-50 px-2.5 py-0.5 text-xs font-medium text-yellow-700">Risk: Amber</span>
-                      )}
-                      {c.riskBanner === 'red' && (
-                        <span className="inline-flex items-center rounded-full bg-red-50 px-2.5 py-0.5 text-xs font-medium text-red-700">Risk: Red</span>
-                      )}
-                    </div>
-                  )}
-
-                  {c.short_explain && (
-                    <div className="mt-2 text-sm text-gray-700">
-                      {c.short_explain}
-                    </div>
-                  )}
-
-                  {/* Rules hidden in list view to keep UI clean; use Explain instead */}
-
-                  {(c.blocked || c.penalties || (Array.isArray(c.warnings) && c.warnings.length > 0)) && (
-                    <div className="mt-3 text-xs">
-                      {c.blocked && (
-                        <div className="inline-flex items-center rounded-md bg-red-50 px-2.5 py-1 font-medium text-red-700 mr-2">Blocked</div>
-                      )}
-                      {typeof c.penalties === 'number' && c.penalties > 0 && (
-                        <span className="inline-flex items-center rounded-md bg-yellow-50 px-2.5 py-1 font-medium text-yellow-700 mr-2">Penalty: {c.penalties.toFixed(2)}</span>
-                      )}
-                      {Array.isArray(c.warnings) && c.warnings.length > 0 && (
-                        <ul className="mt-2 list-disc list-inside text-gray-700">
-                          {c.warnings.map((w, i) => (<li key={i}>{w}</li>))}
-                        </ul>
-                      )}
-                    </div>
-                  )}
-
-                  {Array.isArray(c.feature_hits) && c.feature_hits.length > 0 && (
-                    <div className="mt-3 flex flex-wrap gap-2">
-                      {c.feature_hits.map((f, i) => (
-                        <span key={`${f}-${i}`} className="inline-flex items-center rounded-full bg-blue-50 px-2.5 py-0.5 text-xs font-medium text-blue-700">
-                          {f}
-                        </span>
-                      ))}
-                    </div>
-                  )}
-
-                  {c.score_breakdown && (
-                    <div className="mt-3 text-xs text-gray-500">
-                      bm25: {typeof c.score_breakdown['bm25'] === 'number' ? c.score_breakdown['bm25'].toFixed(3) : c.score_breakdown['bm25'] as any}
-                    </div>
-                  )}
-                </div>
-              ))}
-              </div>
-
-              {/* Selected panel */}
-              <div className="border border-gray-200 rounded-lg p-4 h-max sticky top-4">
-                <div className="flex items-center justify-between">
-                  <div className="text-base font-semibold text-gray-900">Selected ({selectedCodes.length})</div>
-                  {(() => {
-                    const risk = getSelectedRisk()
-                    if (!risk) return null
-                    if (risk === 'red') return (<span className="inline-flex items-center rounded-full bg-red-50 px-2.5 py-0.5 text-xs font-medium text-red-700">Risk: Red</span>)
-                    if (risk === 'amber') return (<span className="inline-flex items-center rounded-full bg-yellow-50 px-2.5 py-0.5 text-xs font-medium text-yellow-700">Risk: Amber</span>)
-                    return (<span className="inline-flex items-center rounded-full bg-green-50 px-2.5 py-0.5 text-xs font-medium text-green-700">Risk: Green</span>)
-                  })()}
-                </div>
-
-                {validation && (
-                  <div className="mt-2">
-                    {validation.blocked ? (
-                      <div className="inline-flex items-center rounded-md bg-red-50 px-2.5 py-1 text-xs font-medium text-red-700">Blocked: conflicts detected</div>
-                    ) : (
-                      <div className="inline-flex items-center rounded-md bg-green-50 px-2.5 py-1 text-xs font-medium text-green-700">No blocking conflicts</div>
-                    )}
-                    {Array.isArray(validation.conflicts) && validation.conflicts.length > 0 && (
-                      <div className="mt-2 space-y-2">
-                        {validation.conflicts.map((c, i) => (
-                          <div key={i} className="text-xs text-gray-700">
-                            <div className="mb-1">{c.code} ↔ {c.with.join(', ')}</div>
-                            <div className="flex flex-wrap gap-2">
-                              <button type="button" className="btn-secondary text-xs" onClick={() => removeCode(c.code)}>Remove {c.code}</button>
-                              {c.with.map((w) => (
-                                <button key={w} type="button" className="btn-secondary text-xs" onClick={() => removeCode(w)}>Remove {w}</button>
-                              ))}
-                            </div>
-                          </div>
-                        ))}
-                      </div>
-                    )}
-                  </div>
-                )}
-
-                <div className="mt-3 space-y-2">
-                  {selectedCodes.length === 0 && (
-                    <div className="text-xs text-gray-500">Select items from the list to build your claim.</div>
-                  )}
-                  {selectedCodes.map(code => {
-                    const cand = response.candidates?.find(x => x.code === code)
-                    return (
-                      <div key={code} className="border border-gray-100 rounded-md p-2">
-                        <div className="flex items-center justify-between">
-                          <div className="text-sm font-medium text-gray-900">{code} · {cand?.title}</div>
-                          <button type="button" className="text-xs text-red-600" onClick={() => toggleSelect(code)}>Remove</button>
-                        </div>
-                        {cand?.blocked && (
-                          <div className="mt-1 inline-flex items-center rounded-md bg-red-50 px-2.5 py-0.5 text-xs font-medium text-red-700">Blocked</div>
-                        )}
-                        {Array.isArray(cand?.warnings) && cand!.warnings!.length > 0 && (
-                          <ul className="mt-1 list-disc list-inside text-xs text-gray-700">
-                            {cand!.warnings!.map((w, i) => (<li key={i}>{w}</li>))}
-                          </ul>
-                        )}
-                      </div>
-                    )
-                  })}
-                </div>
-              </div>
-            </div>
-
-            {/* Raw JSON toggle */}
-            <div className="mt-6">
-              <button
-                type="button"
-                onClick={() => setShowJson(!showJson)}
-                className="btn-secondary"
-                disabled={loading}
-              >
-                {showJson ? 'Hide raw JSON' : 'Show raw JSON'}
-              </button>
-              {showJson && (
-                <div className="mt-3 bg-gray-50 border border-gray-200 rounded-lg p-4 overflow-auto">
-                  <pre className="text-sm text-gray-800 whitespace-pre-wrap">
-                    {JSON.stringify(response, null, 2)}
-                  </pre>
-                </div>
-              )}
-            </div>
-          </div>
-        </div>
-      )}
-
-      {/* MBS-Codes Results */}
-      {mbs && (
-        <div className="max-w-4xl mx-auto">
-          <div className="card mt-4">
-            <div className="mb-2 flex items-center justify-between">
-              <div className="text-lg font-semibold text-gray-900">/mbs-codes</div>
-              <div className="text-xs text-gray-500">rules: {mbs?.meta?.rules_version || '-'} · prompt: {mbs?.meta?.prompt_version || '-'}</div>
-            </div>
-            {mbs.low_confidence_message && (
-              <div className="mb-2 text-xs text-yellow-700 bg-yellow-50 border border-yellow-200 rounded px-2 py-1">{mbs.low_confidence_message}</div>
-            )}
-            <div className="space-y-2">
-              {(mbs.items || []).map((it: any, i: number) => (
-                <div key={`${it.item}-${i}`} className="border border-gray-200 rounded p-3 text-sm">
-                  <div className="flex items-center justify-between">
-                    <div className="font-medium text-gray-900">{it.item} · {it.title}</div>
-                    <div className="text-xs text-gray-700">Conf: {(it.confidence ?? 0).toFixed(2)}</div>
-                  </div>
-                  <div className="mt-1 text-gray-800">{it.reasoning}</div>
-                  {Array.isArray(it.rule_results) && it.rule_results.length > 0 && (
-                    <div className="mt-2 text-xs">
-                      <span className="font-semibold text-gray-700">Rules: </span>
-                      {it.rule_results.map((r: any, j: number) => (
-                        <span key={j} className={"inline-block mr-2 " + (r.pass ? 'text-green-700' : (r.hard ? 'text-red-700' : 'text-yellow-700'))}>
-                          {r.pass ? 'PASS' : (r.hard ? 'FAIL' : 'WARN')}({r.rule_id})
-                        </span>
-                      ))}
-                    </div>
-                  )}
-                  {Array.isArray(it.evidence) && it.evidence.length > 0 && (
-                    <div className="mt-2 text-xs text-gray-600">
-                      <div className="font-medium text-gray-700 mb-1">Evidence</div>
-                      <ul className="list-disc list-inside">
-                        {it.evidence.slice(0,6).map((e: any, k: number) => (
-                          <li key={k}><span className="text-gray-500">{e.field}</span>: {e.text}</li>
-                        ))}
-                      </ul>
-                    </div>
-                  )}
-                </div>
-              ))}
-            </div>
-            <div className="mt-3 text-xs text-gray-500">latency: {typeof mbs?.meta?.duration_ms === 'number' ? `${mbs.meta.duration_ms} ms` : '-'}</div>
-          </div>
-        </div>
-      )}
-
-      {mbsError && (
-        <div className="max-w-4xl mx-auto mt-2 text-xs text-red-700 bg-red-50 border border-red-200 rounded px-2 py-1">{mbsError}</div>
-      )}
-
-      {metrics && (
-        <div className="max-w-4xl mx-auto mt-4">
-          <div className="card">
-            <div className="mb-2 flex items-center justify-between">
-              <div className="text-lg font-semibold text-gray-900">Metrics Snapshot</div>
-              <div className="text-xs text-gray-500">last reload: {metrics.last_reload_at || '-'}</div>
-            </div>
-            <div className="text-sm text-gray-800">total: {metrics.total_requests ?? 0} · avg latency: {metrics.avg_duration_ms ?? 0} ms</div>
-            {metrics?.versions && (
-              <div className="text-xs text-gray-600 mt-1">kb: {metrics.versions.kb || '-'} · rules: {metrics.versions.rules || '-'}</div>
-            )}
-            {metrics?.counters && (
-              <div className="text-xs text-gray-600 mt-1">low_confidence: {metrics.counters.low_confidence || 0}</div>
-            )}
-          </div>
-        </div>
-      )}
-
-      {/* Day-1 Info */}
-      <div className="max-w-4xl mx-auto">
-        <div className="bg-blue-50 border border-blue-200 rounded-lg p-4">
-          <div className="flex">
-            <div className="flex-shrink-0">
-              <svg className="h-5 w-5 text-blue-400" viewBox="0 0 20 20" fill="currentColor">
-                <path fillRule="evenodd" d="M18 10a8 8 0 11-16 0 8 8 0 0116 0zm-7-4a1 1 0 11-2 0 1 1 0 012 0zM9 9a1 1 0 000 2v3a1 1 0 001 1h1a1 1 0 100-2v-3a1 1 0 00-1-1H9z" clipRule="evenodd" />
-              </svg>
-            </div>
-            <div className="ml-3">
-              <h3 className="text-sm font-medium text-green-800">
-                RAG Integration Active
-              </h3>
-              <div className="mt-1 text-sm text-green-700">
-                This application is now powered by an external RAG (Retrieval-Augmented Generation) API that provides 
-                real-time MBS item suggestions based on clinical scenarios. The system retrieves relevant information 
-                and generates accurate recommendations with match scores and explanations.
-              </div>
-            </div>
-          </div>
-        </div>
-        
-      </div>
-      <ExplainModal open={explainOpen} onClose={closeExplain} candidate={explainFor} />
-    </div>
-  )
 }
 
 // Explain Modal (simple)
@@ -1494,7 +991,7 @@
         )}
       </div>
     </div>
-  )
+  );
 }
 
 function EvidenceView({ evidence }: { evidence: any }) {
@@ -1535,5 +1032,4 @@
   } catch {
     return (<pre className="mt-2 text-xs text-gray-600 whitespace-pre-wrap">{JSON.stringify(evidence, null, 2)}</pre>)
   }
-}
->>>>>>> 414720cb
+}